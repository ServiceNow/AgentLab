--- conflicted
+++ resolved
@@ -5,11 +5,6 @@
 </a>
 
 
-
-<<<<<<< HEAD
-
-=======
->>>>>>> 096cb59e
 AgentLab is a framework for developing and evaluating agents on a variety of
 benchmarks supported by [BrowserGym](https://github.com/ServiceNow/BrowserGym).
 This includes:
