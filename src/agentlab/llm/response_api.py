import json
import logging
import os
from abc import ABC, abstractmethod
from dataclasses import dataclass, field
from typing import Any, Dict, List, Optional, Type, Union

import openai
from anthropic import Anthropic
from openai import OpenAI

from agentlab.llm.llm_utils import image_to_png_base64_url

from .base_api import BaseModelArgs
from .llm_utils import (
    call_anthropic_api_with_retries,
    call_openai_api_with_retries,
)
from .tracking import TrackAPIPricingMixin

"""This module contains utlity classes for building input messages and interacting with LLM APIs. 
It includes:
    1. Message Builder for building input messages
    2. Base Reponse class for different LLM APIs (OpenAI, Anthropic, etc.)
    3. Factory classes (inherits from BaseModelArgs) for creating instances of LLM Response models.
"""


ContentItem = Dict[str, Any]
Message = Dict[str, Union[str, List[ContentItem]]]

BGYM_RESERVED_ACTION_FUNCTION_NAMES = [
            "noop",
            "scroll_at",
            "mouse_move",
            "mouse_up",
            "mouse_down",
            "mouse_click",
            "mouse_dblclick",
            "mouse_drag_and_drop",
            "mouse_upload_file",
            "keyboard_down",
            "keyboard_up",
            "keyboard_press",
            "keyboard_type",
            "keyboard_insert_text",
        ]


@dataclass
class ToolCall:
    name: str = field(default=None)
    arguments: Dict[str, Any] = field(default_factory=dict)
    raw_call: Any =  field(default=None)
    tool_response: List[ContentItem] = field(default_factory=list)

    @property
    def is_bgym_action(self) -> bool:
        """Check if the tool call is a reserved BGYM action."""
        return self.name in BGYM_RESERVED_ACTION_FUNCTION_NAMES

    @property
    def is_response_set(self) -> bool:
        """Check if the tool response is set."""
        return self.tool_response is not None

    def add_text(self, text: str) -> "MessageBuilder":
        self.tool_response.append({"text": text})
        return self

    def add_image(self, text: str) -> "MessageBuilder":
        self.tool_response.append({"image": text})
        return self

@dataclass
class ToolCalls:
    tool_calls: List[ToolCall] = field(default_factory=list)
    raw_calls: List[Any] = field(default_factory=list)

    def add_tool_call(self, tool_call: ToolCall) -> "ToolCalls":
        self.tool_calls.append(tool_call)
        return self

    def get_bgym_action_calls(self) -> List[ToolCall]:
        """Get all tool calls that are reserved BGYM actions."""
        return [call for call in self.tool_calls if call.is_bgym_action]
    
    def get_non_bgym_action_calls(self) -> List[ToolCall]:
        """Get all tool calls that are not reserved BGYM actions."""
        return [call for call in self.tool_calls if not call.is_bgym_action]
    
    @property
    def all_responses_set(self) -> bool:
        """Check if all tool calls have responses set."""
        return all(call.is_response_set for call in self.tool_calls)

    def __len__(self) -> int:
        """Return the number of tool calls."""
        return len(self.tool_calls)

    def __iter__(self):
        """Make ToolCalls iterable."""
        return iter(self.tool_calls)


@dataclass
class LLMOutput:
    """Serializable object for the output of a response LLM."""

    raw_response: Any = field(default=None)
    think: str = field(default="")
    action: str = field(default=None)  # Default action if no tool call is made
    tool_calls: ToolCalls = field(default=None) # This will hold the tool call response if any


class MessageBuilder:
    def __init__(self, role: str):

        self.role = role
        self.last_raw_response: LLMOutput = None # NOTE: last_raw_response will be deprecated in future version.
        self.content: List[ContentItem] = []
        self.responsed_tool_calls: ToolCalls = None 

    @classmethod
    def system(cls) -> "MessageBuilder":
        return cls("system")

    @classmethod
    def user(cls) -> "MessageBuilder":
        return cls("user")

    @classmethod
    def assistant(cls) -> "MessageBuilder":
        return cls("assistant")

    @classmethod
    def tool(cls, last_raw_response) -> "MessageBuilder":
        return cls("tool").update_last_raw_response(last_raw_response)

    @abstractmethod
    def prepare_message(self) -> List[Message]:
        """Prepare the message for the API call."""
        raise NotImplementedError("Subclasses must implement this method.")

    def update_last_raw_response(self, last_raw_response: Any) -> "MessageBuilder":
        self.last_raw_response = last_raw_response
        return self

    def add_text(self, text: str) -> "MessageBuilder":
        self.content.append({"text": text})
        return self

    def add_image(self, image: str) -> "MessageBuilder":
        self.content.append({"image": image})
        return self

    def to_markdown(self) -> str:
        parts = []
        for item in self.content:
            if "text" in item:
                parts.append(f"\n```\n{item['text']}\n```\n")
            elif "image" in item:
                parts.append(f"![Image]({item['image']})")

        # Tool call markdown repr
        if self.responsed_tool_calls:
            for i, tool_call in enumerate(self.responsed_tool_calls.tool_calls, 1):
                args = ", ".join(f"{k}={v}" for k, v in tool_call.arguments.items())
                parts.append(f"\n**Tool Call {i}**: {tool_call.name}({args})")
                
                if tool_call.tool_response:
                    parts.append(f"\n**Tool Response {i}:**")
                    for response_item in tool_call.tool_response:
                        content = (f"```\n{response_item['text']}\n```" if "text" in response_item 
                                 else f"![Tool Response Image]({response_item['image']})")
                        parts.append(content)

        markdown = f"### {self.role.capitalize()}\n"
        markdown += "\n".join(parts)

        return markdown

    def add_image_url(self, image_url: str) -> "MessageBuilder":
        """Add an image URL to the message content."""
        self.content.append({"image": image_to_png_base64_url(image_url)})
        return self

    def mark_all_previous_msg_for_caching(self):
        """Insert a cache breakpoint in the message content."""
        # This is a placeholder for future implementation.
        raise NotImplementedError

    @classmethod
    def add_responded_tool_calls(cls, responsed_tool_calls: ToolCalls) -> "MessageBuilder":
        """Add tool calls to the message content."""

        assert responsed_tool_calls.all_responses_set, "All tool calls must have a response."
        msg = cls.tool(last_raw_response=None)
        msg.responsed_tool_calls = responsed_tool_calls
        return msg


# TODO: Support parallel tool calls.


class OpenAIResponseAPIMessageBuilder(MessageBuilder):
    @classmethod
    def system(cls) -> "OpenAIResponseAPIMessageBuilder":
        # OpenAI Responses API uses 'developer' role for system messages
        return cls("developer")

    def prepare_message(self) -> List[Message]:
        content = []
        for item in self.content:
            if "text" in item:
                content_type = "input_text" if self.role != "assistant" else "output_text"
                content.append({"type": content_type, "text": item["text"]})

            elif "image" in item:
                content.append({"type": "input_image", "image_url": item["image"]})

        output = [{"role": self.role, "content": content}]
        if self.role != "tool":
            return output
        else:
            tool_call_response = self.handle_tool_call(content)
            return tool_call_response

    def handle_tool_call(self, content):
        """Handle the tool call response from the last raw response."""
        output = []
        head_content, *tail_content = content
        api_response = self.last_raw_response
        fn_calls = [content for content in api_response.output if content.type == "function_call"]
        assert len(fn_calls) > 0, "No function calls found in the last response"
        if len(fn_calls) > 1:
            logging.warning("Using only the first tool call from many.")

        first_fn_call_id = fn_calls[0].call_id
        fn_output = head_content.get("text", "Function call answer in next message")
        fn_call_response = {
            "type": "function_call_output",
            "call_id": first_fn_call_id,
            "output": fn_output,
        }
        output.append(fn_call_response)
        if tail_content:
            # if there are more content items, add them as a new user message
            output.append({"role": "user", "content": tail_content})
        return output


class AnthropicAPIMessageBuilder(MessageBuilder):

    def prepare_message(self) -> List[Message]:
        content = [self.transform_content(item) for item in self.content]
        output = {"role": self.role, "content": content}

        if self.role == "system":
            logging.info(
                "Treating system message as 'user'. In the Anthropic API, system messages should be passed as a direct input to the client."
            )
            output["role"] = "user"

        if self.role == "tool":
            assert self.responsed_tool_calls is not None, "No tool_calls added to tool call response"
            output["role"] = "user"
            output["content"] = [{
                    "type": "tool_result",
                    "tool_use_id": call.raw_call.id,
                    "content": [self.transform_content(item) for item in call.tool_response]
                } for call in self.responsed_tool_calls
                ]

        if self.role == "assistant":
            # Strip whitespace from assistant text responses. See anthropic error code 400.
            for c in output["content"]:
                if "text" in c:
                    c["text"] = c["text"].strip()
        return [output]

    def transform_content(self, content: ContentItem) -> ContentItem:
        """Transform content item to the format expected by Anthropic API."""
        if "text" in content:
            return {"type": "text", "text": content["text"]}
        elif "image" in content:
            img_str: str = content["image"]
            # make sure to get rid of the image type for anthropic
            # e.g. "data:image/png;base64"
            if img_str.startswith("data:image/png;base64,"):
                img_str = img_str[len("data:image/png;base64,") :]
            return {
                "type": "image",
                "source": {
                    "type": "base64",
                    "media_type": "image/png",
                    "data": img_str,
                },
            }
        else:
            raise ValueError(f"Unsupported content type: {content}")

    def mark_all_previous_msg_for_caching(self) -> List[Message]:
        """Insert a cache breakpoint in the message content to mark all previous messages for caching."""
        self._cache_breakpoint = True


class OpenAIChatCompletionAPIMessageBuilder(MessageBuilder):

    def prepare_message(self) -> List[Message]:
        """Prepare the message for the OpenAI API."""
        content = [self.transform_content(item) for item in self.content]
        if self.role == "tool":
            return self.handle_tool_call(content)
        else:
            return [{"role": self.role, "content": content}]

    def transform_content(self, content: ContentItem) -> ContentItem:
        """Transform content item to the format expected by OpenAI ChatCompletion."""
        if "text" in content:
            return {"type": "text", "text": content["text"]}
        elif "image" in content:
            return {"type": "image_url", "image_url": {"url": content["image"]}}
        else:
            raise ValueError(f"Unsupported content type: {content}")

    def handle_tool_call(self, content) -> List[Message]:
        """Handle the tool call response from the last raw response."""
        output = []
        content_head, *content_tail = content
        api_response = self.last_raw_response.choices[0].message
        fn_calls = getattr(api_response, "tool_calls", None)
        assert fn_calls is not None, "Tool calls not found in the last response"
        if len(fn_calls) > 1:
            logging.warning("Using only the first tool call from many.")

        # a function_call_output dict has keys "role", "tool_call_id" and "content"
        tool_call_reponse = {
            "role": "tool",
            "tool_call_id": fn_calls[0].id,  # using the first tool call ID
            "content": content_head.get("text", "Tool call answer in next message"),
            "name": fn_calls[0].function.name,  # required with OpenRouter
        }

        output.append(tool_call_reponse)
        if content_tail:
            # if there are more content items, add them as a new user message
            output.append({"role": "user", "content": content_tail})
        return output


# Dataclasses to manage the configuration of API
@dataclass
class GenerationConfig:
    """Configuration for generation parameters."""

    temperature: float = 0.5
    max_tokens: int = 100
    # top_p: Optional[float] = None
    # frequency_penalty: Optional[float] = None
    # presence_penalty: Optional[float] = None

@dataclass
class CacheConfig:
    """Configuration for caching behavior."""

    cache_tool_definition: bool = False
    cache_complete_prompt: bool = False
    cahce_using_checkpoint: bool = False
    # cache_system_prompt: bool = False
@dataclass
class ToolConfig:
    """Configuration for tool usage."""

    tool_choice: Optional[str] = "auto"
    parallel_tool_calls: bool = False
    max_tool_calls: int = 1

@dataclass
class APIPayload:
    """Explicit parameters for API calls."""

    generation_config: GenerationConfig = field(default_factory=GenerationConfig)
    cache_config: CacheConfig = field(default_factory=CacheConfig)
    tool_config: ToolConfig = field(default_factory=ToolConfig)
    messages: List[MessageBuilder] = field(default_factory=list)


class NewBaseResponseModel(ABC):
    def __init__(
        self,
        model_name: str,
    ):
        self.model_name = model_name
        super().__init__()

    def __call__(self, payload: APIPayload) -> dict:
        """Make a call to the model and return the parsed response."""
        response = self._call_api(payload)
        return self._parse_response(response)

    @abstractmethod
    def _call_api(self, payload: APIPayload) -> Any:
        """Make a call to the model API and return the raw response."""
        pass

    @abstractmethod
    def _parse_response(self, response: Any) -> LLMOutput:
        """Parse the raw response from the model API and return a structured response."""
        pass


# # Base class for all API Endpoints
class BaseResponseModel(ABC):
    def __init__(
        self,
        model_name: str,
        api_key: Optional[str] = None,
        temperature: float = 0.5,
        max_tokens: int = 100,
        extra_kwargs: Optional[Dict[str, Any]] = None,
    ):
        self.model_name = model_name
        self.api_key = api_key
        self.temperature = temperature
        self.max_tokens = max_tokens
        self.extra_kwargs = extra_kwargs or {}

        super().__init__()

    def __call__(self, messages: list[dict | MessageBuilder], **kwargs) -> dict:
        """Make a call to the model and return the parsed response."""
        response = self._call_api(messages, **kwargs)
        return self._parse_response(response)

    @abstractmethod
    def _call_api(self, messages: list[dict | MessageBuilder], **kwargs) -> Any:
        """Make a call to the model API and return the raw response."""
        pass

    @abstractmethod
    def _parse_response(self, response: Any) -> LLMOutput:
        """Parse the raw response from the model API and return a structured response."""
        pass


class BaseModelWithPricing(TrackAPIPricingMixin, BaseResponseModel):
    pass


class OpenAIResponseModel(BaseModelWithPricing):
    def __init__(
        self,
        model_name: str,
        api_key: Optional[str] = None,
        temperature: float = 0.5,
        max_tokens: int = 100,
        extra_kwargs: Optional[Dict[str, Any]] = None,
        **kwargs,
    ):
        self.tools = kwargs.pop("tools", None)
        self.tool_choice = kwargs.pop("tool_choice", None)
        super().__init__(
            model_name=model_name,
            api_key=api_key,
            temperature=temperature,
            max_tokens=max_tokens,
            extra_kwargs=extra_kwargs,
            **kwargs,
        )
        self.client = OpenAI(api_key=api_key)

    def _call_api(self, messages: list[Any | MessageBuilder], **kwargs) -> dict:
        input = []
        for msg in messages:
            input.extend(msg.prepare_message() if isinstance(msg, MessageBuilder) else [msg])

        api_params: Dict[str, Any] = {
            "model": self.model_name,
            "input": input,
            "temperature": self.temperature,
            "max_output_tokens": self.max_tokens,
            **self.extra_kwargs,
        }

        if self.tools is not None:
            api_params["tools"] = self.tools
        if self.tool_choice is not None:
            api_params["tool_choice"] = self.tool_choice

        # api_params |= kwargs  # Merge any additional parameters passed
        response = call_openai_api_with_retries(
            self.client.responses.create,
            api_params,
        )

        return response

    def _parse_response(self, response: dict) -> LLMOutput:
        result = LLMOutput(
            raw_response=response,
            think="",
            action=None,
            tool_calls=None,
        )
        interesting_keys = ["output_text"]
        for output in response.output:
            if output.type == "function_call":
                arguments = json.loads(output.arguments)
<<<<<<< HEAD
                result.action = (
                    f"{output.name}({', '.join([f'{k}=\"{v}\"' if isinstance(v, str) else f'{k}={v}' for k, v in arguments.items()])})"
=======
                func_args_str = ", ".join(
                    [
                        f'{k}="{v}"' if isinstance(v, str) else f"{k}={v}"
                        for k, v in arguments.items()
                    ]
>>>>>>> c244db34
                )
                result.action = f"{output.name}({func_args_str})"
                result.tool_calls = output
                break
            elif output.type == "reasoning":
                if len(output.summary) > 0:
                    result.think += output.summary[0].text + "\n"

            elif output.type == "message" and output.content:
                result.think += output.content[0].text + "\n"
        for key in interesting_keys:
            if key_content := getattr(output, "output_text", None) is not None:
                result.think += f"<{key}>{key_content}</{key}>"
        return result


class OpenAIChatCompletionModel(BaseModelWithPricing):
    def __init__(
        self,
        model_name: str,
        client_args: Optional[Dict[str, Any]] = {},
        temperature: float = 0.5,
        max_tokens: int = 100,
        extra_kwargs: Optional[Dict[str, Any]] = None,
        *args,
        **kwargs,
    ):

        self.tools = self.format_tools_for_chat_completion(kwargs.pop("tools", None))
        self.tool_choice = kwargs.pop("tool_choice", None)

        super().__init__(
            model_name=model_name,
            temperature=temperature,
            max_tokens=max_tokens,
            extra_kwargs=extra_kwargs,
            *args,
            **kwargs,
        )

        self.client = OpenAI(
            **client_args
        )  # Ensures client_args is a dict or defaults to an empty dict

    def _call_api(self, messages: list[dict | MessageBuilder]) -> openai.types.chat.ChatCompletion:
        input = []
        for msg in messages:
            input.extend(msg.prepare_message() if isinstance(msg, MessageBuilder) else [msg])
        api_params: Dict[str, Any] = {
            "model": self.model_name,
            "messages": input,
            "temperature": self.temperature,
            "max_tokens": self.max_tokens,
            **self.extra_kwargs,  # Pass tools, tool_choice, etc. here
        }
        if self.tools is not None:
            api_params["tools"] = self.tools
        if self.tool_choice is not None:
            api_params["tool_choice"] = self.tool_choice

        response = call_openai_api_with_retries(self.client.chat.completions.create, api_params)

        return response

    def _parse_response(self, response: openai.types.chat.ChatCompletion) -> LLMOutput:

        output = LLMOutput(
            raw_response=response,
            think="",
            action=None,  # Default if no tool call
            tool_calls=None,
        )
        message = response.choices[0].message.to_dict()
        output.think = self.extract_content_with_reasoning(message)

        if tool_calls := message.get("tool_calls", None):
            for tool_call in tool_calls:
                function = tool_call["function"]
                arguments = json.loads(function["arguments"])
                func_args_str = ", ".join(
                    [
                        f'{k}="{v}"' if isinstance(v, str) else f"{k}={v}"
                        for k, v in arguments.items()
                    ]
                )
                output.action = f"{function['name']}({func_args_str})"
                output.tool_calls = {
                    "role": "assistant",
                    "tool_calls": [message["tool_calls"][0]],  # Use only the first tool call
                }
                break
        return output

    @staticmethod
    def format_tools_for_chat_completion(tools):
        """Formats response tools format for OpenAI Chat Completion API.

        Why we need this?
        Ans: actionset.to_tool_description() in bgym only returns description
        format valid for OpenAI Response API.

        Args:
            tools: List of tool descriptions to format for Chat Completion API.

        Returns:
            Formatted tools list compatible with OpenAI Chat Completion API, or None if tools is None.
        """
        formatted_tools = None
        if tools is not None:
            formatted_tools = [
                {
                    "type": tool["type"],
                    "function": {k: tool[k] for k in ("name", "description", "parameters")},
                }
                for tool in tools
            ]
        return formatted_tools

    @staticmethod
    def extract_content_with_reasoning(message, wrap_tag="think"):
        """Extracts the content from the message, including reasoning if available.
        It wraps the reasoning around <think>...</think> for easy identification of reasoning content,
        When LLM produces 'text' and 'reasoning' in the same message.
        Note: The wrapping of 'thinking' content may not be nedeed and may be reconsidered.

        Args:
            message: The message object or dict containing content and reasoning.
            wrap_tag: The tag name to wrap reasoning content (default: "think").

        Returns:
            str: The extracted content with reasoning wrapped in specified tags.
        """
        if not isinstance(message, dict):
            message = message.to_dict()

        reasoning_content = message.get("reasoning", None)
        msg_content = message.get("text", "")  # works for OR

        if reasoning_content:
            # Wrap reasoning in <think> tags with newlines for clarity
            reasoning_content = f"<{wrap_tag}>{reasoning_content}</{wrap_tag}>\n"
            logging.debug("Extracting content from response.choices[i].message.reasoning")
        else:
            reasoning_content = ""
        return f"{reasoning_content}{msg_content}{message.get('content', '')}"


class ClaudeResponseModel(BaseModelWithPricing):
    def __init__(
        self,
        model_name: str,
        api_key: Optional[str] = None,
        temperature: float = 0.5,
        max_tokens: int = 100,
        extra_kwargs: Optional[Dict[str, Any]] = None,
        **kwargs,
    ):
        # self.tools = kwargs.pop("tools", None)
        # self.tool_choice = kwargs.pop("tool_choice", None)

        super().__init__(
            model_name=model_name,
            api_key=api_key,
            temperature=temperature,
            max_tokens=max_tokens,
            extra_kwargs=extra_kwargs,
            **kwargs,
        )

        self.client = Anthropic(api_key=api_key)

    def _call_api(
        self, messages: list[dict | MessageBuilder], tool_choice="auto", **kwargs
    ) -> dict:
        input = []

        sys_msg, other_msgs = self.filter_system_messages(messages)
        sys_msg_text = "\n".join(c["text"] for m in sys_msg for c in m.content)
        for msg in other_msgs:
            if isinstance(msg, MessageBuilder):
                temp = msg.prepare_message() 
            elif isinstance(msg, ToolCalls):
                temp = [{
                    "role": "assistant",
                    "content": msg.raw_calls.content
                }]
            if kwargs.pop("use_cache_breakpoints", False):
                temp = self.apply_cache_breakpoints(msg, temp)
            input.extend(temp)

        api_params: Dict[str, Any] = {
            "model": self.model_name,
            "messages": input,
            "temperature": self.temperature,
            "max_tokens": self.max_tokens,
            "system": sys_msg_text,  # Anthropic API expects system message as a string
            "tool_choice": {"type": tool_choice},  # Tool choice for Claude API
            **self.extra_kwargs,  # Pass tools, tool_choice, etc. here
        }
        if self.tools is not None:
            api_params["tools"] = self.tools
        if kwargs.pop("cache_tool_definition", False):
            # Indicating cache control for the last tool enables caching of all previous tool definitions.
            api_params["tools"][-1]["cache_control"] = {"type": "ephemeral"}
        if kwargs.pop("cache_complete_prompt", False):
            # Indicating cache control for the last message enables caching of the complete prompt.
            api_params["messages"][-1]["content"][-1]["cache_control"] = {"type": "ephemeral"}
        if self.extra_kwargs.get("reasoning", None) is not None:
            api_params["reasoning"] = self.extra_kwargs["reasoning"]

        response = call_anthropic_api_with_retries(self.client.messages.create, api_params)

        return response

    @staticmethod
    def filter_system_messages(messages: list[dict | MessageBuilder]) -> tuple[MessageBuilder]:
        """Filter system messages from the list of messages."""
        # System message cannot have an image in the middle of the text sequences.
        # Images can be appended in the end of the system message.

        sys_msgs, other_msgs = [], []
        for msg in messages:
            if isinstance(msg, MessageBuilder) and msg.role == "system":
                sys_msgs.append(msg)
                for c in msg.content:
                    if c.get("type") == "image":
                        raise TypeError("System messages cannot contain images.")
            else:
                other_msgs.append(msg)
        return sys_msgs, other_msgs

    def _parse_response(self, response: dict) -> LLMOutput:
        result = LLMOutput(
            raw_response=response,
            think="",
            action=None,
            tool_calls=None
            )
        tool_calls = ToolCalls(raw_calls=response)  # Initialize ToolCalls to hold tool call responses
        action_list = []
        # print(f"Response from Claude: {response}")
        for output in response.content:
            if output.type == "tool_use":
                func_args_str = ", ".join(
                    [
                        f'{k}="{v}"' if isinstance(v, str) else f"{k}={v}"
                        for k, v in output.input.items()
                    ]
                )
                action_list.append(f"{output.name}({func_args_str})")
                tool_calls.add_tool_call(ToolCall(name=output.name, arguments=output.input, raw_call=output))
            elif output.type == "text":
                result.think += output.text
        
        result.tool_calls = tool_calls if tool_calls else None
        result.action = action_list
        return result

    # def ensure_cache_conditions(self, msgs: List[Message]) -> bool:
    #     """Ensure API specific cache conditions are met."""
    #     assert sum(getattr(msg, "_cache_breakpoint", 0) for msg in msgs) <= 4, "Too many cache breakpoints in the message."

    def apply_cache_breakpoints(self, msg: Message, prepared_msg: dict) -> List[Message]:
        """Apply cache breakpoints to the messages."""
        if getattr(msg, "_cache_breakpoint", False):
            prepared_msg[-1]["content"][-1]["cache_control"] = {"type": "ephemeral"}
        return prepared_msg


# Factory classes to create the appropriate model based on the API endpoint.
@dataclass
class OpenAIResponseModelArgs(BaseModelArgs):
    """Serializable object for instantiating a generic chat model with an OpenAI
    model."""

    api = "openai"

    def make_model(self, extra_kwargs=None, **kwargs):
        return OpenAIResponseModel(
            model_name=self.model_name,
            temperature=self.temperature,
            max_tokens=self.max_new_tokens,
            extra_kwargs=extra_kwargs,
            pricing_api="openai",
            **kwargs,
        )

    def get_message_builder(self) -> MessageBuilder:
        return OpenAIResponseAPIMessageBuilder


@dataclass
class ClaudeResponseModelArgs(BaseModelArgs):
    """Serializable object for instantiating a generic chat model with an OpenAI
    model."""

    api = "anthropic"

    def make_model(self, extra_kwargs=None, **kwargs):
        return ClaudeResponseModel(
            model_name=self.model_name,
            temperature=self.temperature,
            max_tokens=self.max_new_tokens,
            extra_kwargs=extra_kwargs,
            pricing_api="anthropic",
            **kwargs,
        )

    def get_message_builder(self) -> MessageBuilder:
        return AnthropicAPIMessageBuilder


@dataclass
class OpenAIChatModelArgs(BaseModelArgs):
    """Serializable object for instantiating a generic chat model with an OpenAI
    model."""

    api = "openai"

    def make_model(self, extra_kwargs=None, **kwargs):
        return OpenAIChatCompletionModel(
            model_name=self.model_name,
            temperature=self.temperature,
            max_tokens=self.max_new_tokens,
            extra_kwargs=extra_kwargs,
            pricing_api="openai",
            **kwargs,
        )

    def get_message_builder(self) -> MessageBuilder:
        return OpenAIChatCompletionAPIMessageBuilder


@dataclass
class OpenRouterModelArgs(BaseModelArgs):
    """Serializable object for instantiating a generic chat model with an OpenRouter
    model."""

    api: str = "openai"  # tool description format used by actionset.to_tool_description() in bgym

    def make_model(self, extra_kwargs=None, **kwargs):
        return OpenAIChatCompletionModel(
            client_args={
                "base_url": "https://openrouter.ai/api/v1",
                "api_key": os.getenv("OPENROUTER_API_KEY"),
            },
            model_name=self.model_name,
            temperature=self.temperature,
            max_tokens=self.max_new_tokens,
            extra_kwargs=extra_kwargs,
            pricing_api="openrouter",
            **kwargs,
        )

    def get_message_builder(self) -> MessageBuilder:
        return OpenAIChatCompletionAPIMessageBuilder


class VLLMModelArgs(BaseModelArgs):
    """Serializable object for instantiating a generic chat model with a VLLM
    model."""

    api = "openai"  # tool description format used by actionset.to_tool_description() in bgym

    def make_model(self, extra_kwargs=None, **kwargs):
        return OpenAIChatCompletionModel(
            client_args={
                "base_url": "http://localhost:8000/v1",
                "api_key": os.getenv("VLLM_API_KEY", "EMPTY"),
            },
            model_name=self.model_name,  # this needs to be set
            temperature=self.temperature,
            max_tokens=self.max_new_tokens,
            extra_kwargs=extra_kwargs,
            pricing_api="vllm",
            **kwargs,
        )

    def get_message_builder(self) -> MessageBuilder:
        return OpenAIChatCompletionAPIMessageBuilder<|MERGE_RESOLUTION|>--- conflicted
+++ resolved
@@ -507,16 +507,11 @@
         for output in response.output:
             if output.type == "function_call":
                 arguments = json.loads(output.arguments)
-<<<<<<< HEAD
-                result.action = (
-                    f"{output.name}({', '.join([f'{k}=\"{v}\"' if isinstance(v, str) else f'{k}={v}' for k, v in arguments.items()])})"
-=======
                 func_args_str = ", ".join(
                     [
                         f'{k}="{v}"' if isinstance(v, str) else f"{k}={v}"
                         for k, v in arguments.items()
                     ]
->>>>>>> c244db34
                 )
                 result.action = f"{output.name}({func_args_str})"
                 result.tool_calls = output
