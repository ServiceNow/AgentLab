--- conflicted
+++ resolved
@@ -403,9 +403,8 @@
         temperature: float | None = None,
         max_tokens: int | None = None,
     ):
-
+        self.model_name = model_name
         self.api_key = api_key
-        self.model_name = model_name
         self.temperature = temperature
         self.max_tokens = max_tokens
         super().__init__()
@@ -457,20 +456,9 @@
         temperature: float | None = None,
         max_tokens: int | None = 100,
     ):
-<<<<<<< HEAD
         self.action_space_as_tools = True  # this should be a config
         super().__init__(  # This is passed to BaseModel
             model_name=model_name, api_key=api_key, temperature=temperature, max_tokens=max_tokens
-=======
-        self.tools = kwargs.pop("tools", None)
-        super().__init__(
-            model_name=model_name,
-            api_key=api_key,
-            temperature=temperature,
-            max_tokens=max_tokens,
-            extra_kwargs=extra_kwargs,
-            **kwargs,
->>>>>>> d92e0bf5
         )
         client_args = {}
         if base_url is not None:
@@ -481,16 +469,7 @@
         # Init pricing tracker after super() so that all attributes have been set.
         self.init_pricing_tracker(pricing_api="openai")  # Use the PricingMixin
 
-<<<<<<< HEAD
     def _call_api(self, payload: APIPayload) -> "OpenAIResponseObject":
-=======
-    def _call_api(
-        self, messages: list[Any | MessageBuilder], tool_choice: str = "auto", **kwargs
-    ) -> dict:
-        input = []
-        for msg in messages:
-            input.extend(msg.prepare_message() if isinstance(msg, MessageBuilder) else [msg])
->>>>>>> d92e0bf5
 
         input = []
         for msg in payload.messages:
@@ -513,17 +492,6 @@
         if payload.force_call_tool is not None:
             api_params["tool_choice"] = {"type": "function", "name": payload.force_call_tool}
 
-<<<<<<< HEAD
-=======
-        if self.tools is not None:
-            api_params["tools"] = self.tools
-        if tool_choice in ("any", "required"):
-            tool_choice = "required"
-
-        api_params["tool_choice"] = tool_choice
-
-        # api_params |= kwargs  # Merge any additional parameters passed
->>>>>>> d92e0bf5
         response = call_openai_api_with_retries(
             self.client.responses.create,
             api_params,
@@ -554,7 +522,6 @@
         tool_calls = []
         for output in response.output:
             if output.type == "function_call":
-<<<<<<< HEAD
                 tool_name = output.name
                 tool_args = json.loads(output.arguments)
             elif output.type == "computer_call":
@@ -579,14 +546,6 @@
             else actions[0]
         )
         return actions
-=======
-                result.action = tool_call_to_python_code(output.name, json.loads(output.arguments))
-                result.tool_calls = output
-                break
-            elif output.type == "reasoning":
-                if len(output.summary) > 0:
-                    result.think += output.summary[0].text + "\n"
->>>>>>> d92e0bf5
 
     def _extract_thinking_content_from_response(self, response: "OpenAIResponseObject") -> str:
         """Extracts the thinking content from the response."""
@@ -624,18 +583,11 @@
         temperature: float | None = None,
         max_tokens: int | None = 100,
     ):
-<<<<<<< HEAD
-=======
-
-        self.tools = self.format_tools_for_chat_completion(kwargs.pop("tools", None))
-
->>>>>>> d92e0bf5
         super().__init__(
             model_name=model_name,
             temperature=temperature,
             max_tokens=max_tokens,
         )
-<<<<<<< HEAD
         self.action_space_as_tools = True  # this should be a config
         client_args = {}
         if base_url is not None:
@@ -646,16 +598,6 @@
         self.init_pricing_tracker(pricing_api="openai")  # Use the PricingMixin
 
     def _call_api(self, payload: APIPayload) -> "openai.types.chat.ChatCompletion":
-=======
-
-        self.client = OpenAI(
-            **client_args
-        )  # Ensures client_args is a dict or defaults to an empty dict
-
-    def _call_api(
-        self, messages: list[dict | MessageBuilder], tool_choice: str = "auto"
-    ) -> openai.types.chat.ChatCompletion:
->>>>>>> d92e0bf5
         input = []
         for msg in payload.messages:
             input.extend(msg.prepare_message())
@@ -663,7 +605,6 @@
             "model": self.model_name,
             "messages": input,
         }
-<<<<<<< HEAD
         if self.temperature is not None:
             api_params["temperature"] = self.temperature
 
@@ -684,14 +625,6 @@
                 "type": "function",
                 "function": {"name": payload.force_call_tool},
             }
-=======
-        if self.tools is not None:
-            api_params["tools"] = self.tools
-
-        if tool_choice in ("any", "required"):
-            tool_choice = "required"
-        api_params["tool_choice"] = tool_choice
->>>>>>> d92e0bf5
 
         response = call_openai_api_with_retries(self.client.chat.completions.create, api_params)
 
@@ -816,11 +749,7 @@
         temperature: float | None = None,
         max_tokens: int | None = 100,
     ):
-<<<<<<< HEAD
         self.action_space_as_tools = True  # this should be a config
-=======
-        self.tools = kwargs.pop("tools", None)
->>>>>>> d92e0bf5
 
         super().__init__(
             model_name=model_name,
@@ -845,9 +774,6 @@
             if payload.use_cache_breakpoints:
                 temp = self.apply_cache_breakpoints(msg, temp)
             input.extend(temp)
-
-        if tool_choice in ("any", "required"):
-            tool_choice = "any"  # Claude API expects "any" and gpt expects "required"
 
         api_params: Dict[str, Any] = {
             "model": self.model_name,
@@ -918,7 +844,6 @@
         tool_calls = []
         for output in response.content:
             if output.type == "tool_use":
-<<<<<<< HEAD
                 tool_calls.append(
                     ToolCall(
                         name=output.name,
@@ -946,12 +871,6 @@
             else actions[0]
         )
         return actions
-=======
-                result.action = tool_call_to_python_code(output.name, output.input)
-            elif output.type == "text":
-                result.think += output.text
-        return result
->>>>>>> d92e0bf5
 
     def _extract_env_actions_from_text_response(self, response: "AnthrophicMessage") -> str | None:
         """Extracts environment actions from the text response."""
@@ -1053,7 +972,6 @@
     args_str = ", ".join(f"{key}={repr(value)}" for key, value in kwargs.items())
     return f"{func_name}({args_str})"
 
-<<<<<<< HEAD
 
 # ___Not__Tested__#
 
@@ -1078,20 +996,4 @@
 #         )
 
 #     def get_message_builder(self) -> MessageBuilder:
-#         return OpenAIChatCompletionAPIMessageBuilder
-=======
-    def get_message_builder(self) -> MessageBuilder:
-        return OpenAIChatCompletionAPIMessageBuilder
-
-
-def tool_call_to_python_code(func_name, kwargs):
-    """Format a function name and kwargs dict into a Python function call string."""
-    if kwargs is None:
-        kwargs = {}
-
-    if not kwargs:
-        return f"{func_name}()"
-
-    args_str = ", ".join(f"{key}={repr(value)}" for key, value in kwargs.items())
-    return f"{func_name}({args_str})"
->>>>>>> d92e0bf5
+#         return OpenAIChatCompletionAPIMessageBuilder