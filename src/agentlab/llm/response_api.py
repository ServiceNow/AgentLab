--- conflicted
+++ resolved
@@ -3,11 +3,7 @@
 import os
 from abc import ABC, abstractmethod
 from dataclasses import dataclass, field
-<<<<<<< HEAD
-from typing import Any, Dict, List, Optional, Union
-=======
 from typing import Any, Dict, List, Literal, Optional, Union
->>>>>>> 7b8d24ea
 
 import openai
 from anthropic import Anthropic
@@ -267,26 +263,8 @@
         output = {"role": self.role, "content": content}
 
         if self.role == "tool":
-<<<<<<< HEAD
-            api_response = self.last_raw_response
-            fn_calls = [content for content in api_response.content if content.type == "tool_use"]
-            assert len(fn_calls) > 0, "No tool calls found in the last response"
-            if len(fn_calls) > 1:
-                logging.warning("Using only the first tool call from many.")
-            tool_call_id = fn_calls[0].id  # Using the first tool call ID
-
-            output["role"] = "user"
-            output["content"] = [
-                {
-                    "type": "tool_result",
-                    "tool_use_id": tool_call_id,
-                    "content": output["content"],
-                }
-            ]
-=======
             return self.handle_tool_call()
 
->>>>>>> 7b8d24ea
         if self.role == "assistant":
             # Strip whitespace from assistant text responses. See anthropic error code 400.
             for c in output["content"]:
@@ -619,12 +597,6 @@
         temperature: float | None = None,
         max_tokens: int | None = 100,
     ):
-<<<<<<< HEAD
-        self.tools = self.format_tools_for_chat_completion(kwargs.pop("tools", None))
-        self.tool_choice = kwargs.pop("tool_choice", None)
-
-=======
->>>>>>> 7b8d24ea
         super().__init__(
             model_name=model_name,
             temperature=temperature,
@@ -672,10 +644,6 @@
 
         return response
 
-<<<<<<< HEAD
-    def _parse_response(self, response: openai.types.chat.ChatCompletion) -> LLMOutput:
-        output = LLMOutput(
-=======
     def _parse_response(self, response: "openai.types.chat.ChatCompletion") -> LLMOutput:
         think_output = self._extract_thinking_content_from_response(response)
         tool_calls = self._extract_tool_calls_from_response(response)
@@ -685,7 +653,6 @@
         else:
             env_action = self._extract_env_actions_from_text_response(response)
         return LLMOutput(
->>>>>>> 7b8d24ea
             raw_response=response,
             think=think_output,
             action=env_action if env_action is not None else None,
