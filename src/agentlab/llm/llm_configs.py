from agentlab.llm.chat_api import (
    AzureModelArgs,
    OpenAIModelArgs,
    OpenRouterModelArgs,
    SelfHostedModelArgs,
)

default_oss_llms_args = {
    "n_retry_server": 4,
    "temperature": 0.01,
}

CLOSED_SOURCE_APIS = [
    "openai",
    "reka",
    "test",
]

CHAT_MODEL_ARGS_DICT = {
    "openai/gpt-4o-mini-2024-07-18": OpenAIModelArgs(
        model_name="gpt-4o-mini-2024-07-18",
        max_total_tokens=128_000,
<<<<<<< HEAD
        max_input_tokens=100_000,
        max_new_tokens=16384,
=======
        max_input_tokens=128_000,
        max_new_tokens=16_384,
>>>>>>> e695e11c
        vision_support=True,
    ),
    "openai/gpt-4-1106-preview": OpenAIModelArgs(
        model_name="gpt-4-1106-preview",
        max_total_tokens=128_000,
        max_input_tokens=128_000,
        max_new_tokens=4_096,
    ),
    "openai/gpt-4-vision-preview": OpenAIModelArgs(
        model_name="gpt-4-vision-preview",
        max_total_tokens=128_000,
        max_input_tokens=128_000,
        max_new_tokens=16_384,  # I think this model has very small default value if we don't set max_new_tokens
        vision_support=True,
    ),
    "openai/gpt-4o-2024-05-13": OpenAIModelArgs(
        model_name="gpt-4o-2024-05-13",
        max_total_tokens=128_000,
        max_input_tokens=128_000,
        max_new_tokens=4_096,  # I think this model has very small default value if we don't set max_new_tokens
        vision_support=True,
    ),
    "openai/gpt-3.5-turbo-0125": OpenAIModelArgs(
        model_name="gpt-3.5-turbo-0125",
        max_total_tokens=16_384,
        max_input_tokens=16_384,
        max_new_tokens=4096,
    ),
    "openai/gpt-3.5-turbo-1106": OpenAIModelArgs(
        model_name="gpt-3.5-turbo-1106",
        max_total_tokens=16_384,
        max_input_tokens=16_384,
        max_new_tokens=4096,
    ),
    "azure/gpt-35-turbo/gpt-35-turbo": AzureModelArgs(
        model_name="gpt-35-turbo",
        deployment_name="gpt-35-turbo",
        max_total_tokens=8_192,
        max_input_tokens=7500,
        max_new_tokens=500,
    ),
    "azure/gpt-4o-2024-05-13": AzureModelArgs(
        model_name="gpt-4o",
        deployment_name="gpt-4o-2024-05-13",
        max_total_tokens=128_000,
        max_input_tokens=100_000,
        max_new_tokens=16_384,
        vision_support=True,
    ),
    "azure/gpt-4o-2024-08-06": AzureModelArgs(
        model_name="gpt-4o",
        deployment_name="gpt-4o-2024-08-06",
        max_total_tokens=128_000,
        max_input_tokens=128_000,
        max_new_tokens=16_384,
        vision_support=True,
    ),
    "azure/gpt-4o-mini-2024-07-18": AzureModelArgs(
        model_name="gpt-4o-mini",
        deployment_name="gpt-4o-mini-2024-07-18",
        max_total_tokens=128_000,
<<<<<<< HEAD
        max_input_tokens=100_000,
        max_new_tokens=16384,
=======
        max_input_tokens=128_000,
        max_new_tokens=16_384,
>>>>>>> e695e11c
        vision_support=True,
    ),
    # ---------------- OSS LLMs ----------------#
    "meta-llama/Meta-Llama-3-70B-Instruct": SelfHostedModelArgs(
        model_name="meta-llama/Meta-Llama-3-70B-Instruct",
        max_total_tokens=8_192,
        max_input_tokens=8_192 - 512,
        max_new_tokens=512,
        backend="huggingface",
        **default_oss_llms_args,
    ),
    "meta-llama/Meta-Llama-3-8B-Instruct": SelfHostedModelArgs(
        model_name="meta-llama/Meta-Llama-3-8B-Instruct",
        max_total_tokens=16_384,
        max_input_tokens=16_384 - 512,
        max_new_tokens=512,
        backend="huggingface",
        **default_oss_llms_args,
    ),
    "mistralai/Mixtral-8x22B-Instruct-v0.1": SelfHostedModelArgs(
        model_name="mistralai/Mixtral-8x22B-Instruct-v0.1",
        max_total_tokens=32_000,
        max_input_tokens=30_000,
        max_new_tokens=2_000,
        backend="huggingface",
        **default_oss_llms_args,
    ),
    # ---------------- OPENROUTER ----------------#
    "openrouter/meta-llama/llama-3.1-405b-instruct": OpenRouterModelArgs(
        model_name="meta-llama/llama-3.1-405b-instruct",
        max_total_tokens=128_000,
        max_input_tokens=100_000,
        max_new_tokens=28_000,
        temperature=1e-1,
    ),
    "openrouter/meta-llama/llama-3.1-70b-instruct": OpenRouterModelArgs(
        model_name="meta-llama/llama-3.1-70b-instruct",
        max_total_tokens=128_000,
        max_input_tokens=100_000,
        max_new_tokens=28_000,
        temperature=1e-1,
    ),
    "openrouter/meta-llama/llama-3-70b-instruct": OpenRouterModelArgs(
        model_name="meta-llama/llama-3-70b-instruct",
        max_total_tokens=128_000,
        max_input_tokens=100_000,
        max_new_tokens=28_000,
        temperature=1e-1,
    ),
    "openrouter/meta-llama/llama-3.1-8b-instruct:free": OpenRouterModelArgs(
        model_name="meta-llama/llama-3.1-8b-instruct:free",
        max_total_tokens=128_000,
        max_input_tokens=100_000,
        max_new_tokens=28_000,
        temperature=1e-1,
    ),
    "openrouter/meta-llama/llama-3.1-8b-instruct": OpenRouterModelArgs(
        model_name="meta-llama/llama-3.1-8b-instruct",
        max_total_tokens=128_000,
        max_input_tokens=100_000,
        max_new_tokens=28_000,
        temperature=1e-1,
    ),
    "openrouter/anthropic/claude-3.5-sonnet:beta": OpenRouterModelArgs(
        model_name="anthropic/claude-3.5-sonnet:beta",
        max_total_tokens=200_000,
        max_input_tokens=200_000,
        max_new_tokens=8_192,
        temperature=1e-1,
        vision_support=True,
    ),
    "openrouter/qwen/qwen-2-72b-instruct": OpenRouterModelArgs(
        model_name="qwen/qwen-2-72b-instruct",
        max_total_tokens=32_000,
        max_input_tokens=30_000,
        max_new_tokens=2_000,
        temperature=1e-1,
    ),
    "openrouter/openai/o1-mini-2024-09-12": OpenRouterModelArgs(
        model_name="openai/o1-mini-2024-09-12",
        max_total_tokens=128_000,
<<<<<<< HEAD
        max_input_tokens=100_000,
        max_new_tokens=16384,
=======
        max_input_tokens=128_000,
        max_new_tokens=64_000,
>>>>>>> e695e11c
        temperature=1e-1,
    ),
}<|MERGE_RESOLUTION|>--- conflicted
+++ resolved
@@ -20,13 +20,8 @@
     "openai/gpt-4o-mini-2024-07-18": OpenAIModelArgs(
         model_name="gpt-4o-mini-2024-07-18",
         max_total_tokens=128_000,
-<<<<<<< HEAD
-        max_input_tokens=100_000,
-        max_new_tokens=16384,
-=======
         max_input_tokens=128_000,
         max_new_tokens=16_384,
->>>>>>> e695e11c
         vision_support=True,
     ),
     "openai/gpt-4-1106-preview": OpenAIModelArgs(
@@ -88,13 +83,8 @@
         model_name="gpt-4o-mini",
         deployment_name="gpt-4o-mini-2024-07-18",
         max_total_tokens=128_000,
-<<<<<<< HEAD
-        max_input_tokens=100_000,
-        max_new_tokens=16384,
-=======
         max_input_tokens=128_000,
         max_new_tokens=16_384,
->>>>>>> e695e11c
         vision_support=True,
     ),
     # ---------------- OSS LLMs ----------------#
@@ -176,13 +166,8 @@
     "openrouter/openai/o1-mini-2024-09-12": OpenRouterModelArgs(
         model_name="openai/o1-mini-2024-09-12",
         max_total_tokens=128_000,
-<<<<<<< HEAD
-        max_input_tokens=100_000,
-        max_new_tokens=16384,
-=======
         max_input_tokens=128_000,
         max_new_tokens=64_000,
->>>>>>> e695e11c
         temperature=1e-1,
     ),
 }