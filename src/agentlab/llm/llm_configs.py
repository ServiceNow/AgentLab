--- conflicted
+++ resolved
@@ -1,6 +1,3 @@
-<<<<<<< HEAD
-from agentlab.llm.chat_api import OpenAIChatModelArgs
-=======
 import os
 
 from agentlab.llm.chat_api import (
@@ -14,7 +11,6 @@
     "n_retry_server": 4,
     "temperature": 0.01,
 }
->>>>>>> e8159f84
 
 CLOSED_SOURCE_APIS = [
     "openai",
@@ -23,65 +19,38 @@
 ]
 
 CHAT_MODEL_ARGS_DICT = {
-<<<<<<< HEAD
-    "openai/gpt-4-1106-preview": OpenAIChatModelArgs(
-        model_name="openai/gpt-4-1106-preview",
-=======
     "openai/gpt-4-1106-preview": OpenAIModelArgs(
         model_name="gpt-4-1106-preview",
->>>>>>> e8159f84
         max_total_tokens=128_000,
         max_input_tokens=40_000,  # make sure we don't bust budget
         max_new_tokens=4000,
     ),
-<<<<<<< HEAD
-    "openai/gpt-4-vision-preview": OpenAIChatModelArgs(
-        model_name="openai/gpt-4-vision-preview",
-=======
     "openai/gpt-4-vision-preview": OpenAIModelArgs(
         model_name="gpt-4-vision-preview",
->>>>>>> e8159f84
         max_total_tokens=128_000,
         max_input_tokens=40_000,  # make sure we don't bust budget
         max_new_tokens=4000,  # I think this model has very small default value if we don't set max_new_tokens
         vision_support=True,
     ),
-<<<<<<< HEAD
-    "openai/gpt-4o-2024-05-13": OpenAIChatModelArgs(
-        model_name="openai/gpt-4o-2024-05-13",
-=======
     "openai/gpt-4o-2024-05-13": OpenAIModelArgs(
         model_name="gpt-4o-2024-05-13",
->>>>>>> e8159f84
         max_total_tokens=128_000,
         max_input_tokens=40_000,  # make sure we don't bust budget
         max_new_tokens=4000,  # I think this model has very small default value if we don't set max_new_tokens
         vision_support=True,
     ),
-<<<<<<< HEAD
-    "openai/gpt-3.5-turbo-0125": OpenAIChatModelArgs(
-        model_name="openai/gpt-3.5-turbo-0125",
-=======
     "openai/gpt-3.5-turbo-0125": OpenAIModelArgs(
         model_name="gpt-3.5-turbo-0125",
->>>>>>> e8159f84
         max_total_tokens=16_384,
         max_input_tokens=15_000,
         max_new_tokens=1_000,
     ),
-<<<<<<< HEAD
-    "openai/gpt-3.5-turbo-1106": OpenAIChatModelArgs(
-        model_name="openai/gpt-3.5-turbo-1106",
-=======
     "openai/gpt-3.5-turbo-1106": OpenAIModelArgs(
         model_name="gpt-3.5-turbo-1106",
->>>>>>> e8159f84
         max_total_tokens=16_384,
         max_input_tokens=15_000,
         max_new_tokens=1_000,
     ),
-<<<<<<< HEAD
-=======
     "azure/gpt-35-turbo/gpt-35-turbo": AzureModelArgs(
         model_name="gpt-35-turbo",
         deployment_name="gpt-35-turbo",
@@ -121,5 +90,4 @@
         backend="huggingface",
         **default_oss_llms_args,
     ),
->>>>>>> e8159f84
 }