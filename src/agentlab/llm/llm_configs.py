--- conflicted
+++ resolved
@@ -16,9 +16,6 @@
     "test",
 ]
 
-<<<<<<< HEAD
-CHAT_MODEL_ARGS_DICT = {  # type: dict[str, Union[AzureModelArgs, OpenAIModelArgs, SelfHostedModelArgs, OpenRouterModelArgs]]
-=======
 CHAT_MODEL_ARGS_DICT = {
     "openai/o3-mini-2025-01-31": OpenAIModelArgs(
         model_name="o3-mini-2025-01-31",
@@ -27,7 +24,6 @@
         max_new_tokens=100_000,
         vision_support=False,
     ),
->>>>>>> d384b8a7
     "openai/gpt-4o-mini-2024-07-18": OpenAIModelArgs(
         model_name="gpt-4o-mini-2024-07-18",
         max_total_tokens=128_000,
