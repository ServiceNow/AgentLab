from openai import NOT_GIVEN

from agentlab.llm.chat_api import (
    AnthropicModelArgs,
    AzureModelArgs,
    OpenAIModelArgs,
    OpenRouterModelArgs,
    SelfHostedModelArgs,
)

default_oss_llms_args = {
    "n_retry_server": 4,
    "temperature": 0.01,
}

CLOSED_SOURCE_APIS = [
    "openai",
    "reka",
    "test",
]

CHAT_MODEL_ARGS_DICT = {
<<<<<<< HEAD
=======
    "openai/gpt-5-2025-08-07": OpenAIModelArgs(
        model_name="gpt-5-2025-08-07",
        max_total_tokens=400_000,
        max_input_tokens=256_000,
        max_new_tokens=128_000,
        temperature=1,  # gpt-5 supports temperature of 1 only
        vision_support=True,
    ),
    "openai/gpt-5-nano-2025-08-07": OpenAIModelArgs(
        model_name="gpt-5-nano-2025-08-07",
        max_total_tokens=400_000,
        max_input_tokens=256_000,
        max_new_tokens=128_000,
        temperature=1,  # gpt-5 supports temperature of 1 only
        vision_support=True,
    ),
    "openai/gpt-5-mini-2025-08-07": OpenAIModelArgs(
        model_name="gpt-5-mini-2025-08-07",
        max_total_tokens=400_000,
        max_input_tokens=256_000,
        max_new_tokens=128_000,
        temperature=1,  # gpt-5 supports temperature of 1 only
        vision_support=True,
    ),
    "openai/gpt-4.1-nano-2025-04-14": OpenAIModelArgs(
        model_name="gpt-4.1-nano-2025-04-14",
        max_total_tokens=128_000,
        max_input_tokens=128_000,
        max_new_tokens=16_384,
        vision_support=True,
    ),
>>>>>>> 887cce4b
    "openai/gpt-4.1-mini-2025-04-14": OpenAIModelArgs(
        model_name="gpt-4.1-mini-2025-04-14",
        max_total_tokens=128_000,
        max_input_tokens=128_000,
        max_new_tokens=16_384,
        vision_support=True,
    ),
    "openai/gpt-4.1-2025-04-14": OpenAIModelArgs(
        model_name="gpt-4.1-2025-04-14",
        max_total_tokens=128_000,
        max_input_tokens=128_000,
        max_new_tokens=16_384,
        vision_support=True,
    ),
    "openai/o3-mini-2025-01-31": OpenAIModelArgs(
        model_name="o3-mini-2025-01-31",
        max_total_tokens=200_000,
        max_input_tokens=200_000,
        max_new_tokens=100_000,
        vision_support=False,
    ),
    "openai/o3-2025-04-16": OpenAIModelArgs(
        model_name="o3-2025-04-16",
        max_total_tokens=200_000,
        max_input_tokens=200_000,
        max_new_tokens=None,
        temperature=1,
        vision_support=True,
    ),
    "openai/gpt-4o-mini-2024-07-18": OpenAIModelArgs(
        model_name="gpt-4o-mini-2024-07-18",
        max_total_tokens=128_000,
        max_input_tokens=128_000,
        max_new_tokens=16_384,
        vision_support=True,
    ),
    "openai/gpt-4-1106-preview": OpenAIModelArgs(
        model_name="gpt-4-1106-preview",
        max_total_tokens=128_000,
        max_input_tokens=128_000,
        max_new_tokens=4_096,
    ),
    "openai/gpt-4-vision-preview": OpenAIModelArgs(
        model_name="gpt-4-vision-preview",
        max_total_tokens=128_000,
        max_input_tokens=128_000,
        max_new_tokens=16_384,  # I think this model has very small default value if we don't set max_new_tokens
        vision_support=True,
    ),
    "openai/gpt-4o-2024-05-13": OpenAIModelArgs(
        model_name="gpt-4o-2024-05-13",
        max_total_tokens=128_000,
        max_input_tokens=128_000,
        max_new_tokens=4_096,  # I think this model has very small default value if we don't set max_new_tokens
        vision_support=True,
    ),
    "openai/gpt-3.5-turbo-0125": OpenAIModelArgs(
        model_name="gpt-3.5-turbo-0125",
        max_total_tokens=16_384,
        max_input_tokens=16_384,
        max_new_tokens=4096,
    ),
    "openai/gpt-3.5-turbo-1106": OpenAIModelArgs(
        model_name="gpt-3.5-turbo-1106",
        max_total_tokens=16_384,
        max_input_tokens=16_384,
        max_new_tokens=4096,
    ),
    "openai/o1-mini": OpenAIModelArgs(
        model_name="openai/o1-mini",
        max_total_tokens=128_000,
        max_input_tokens=128_000,
        max_new_tokens=64_000,
        temperature=1e-1,
    ),
<<<<<<< HEAD
    "openai/gpt-5-nano-2025-08-07": OpenAIModelArgs(
        model_name="gpt-5-nano-2025-08-07",
        max_total_tokens=400_000,
        max_input_tokens=400_000 - 4_000,
        max_new_tokens=4_000,
        temperature=1,  # temperature param not supported by gpt-5
        vision_support=True,
    ),
    "openai/gpt-5-mini-2025-08-07": OpenAIModelArgs(
        model_name="gpt-5-mini-2025-08-07",
        max_total_tokens=400_000,
        max_input_tokens=400_000 - 4_000,
        max_new_tokens=4_000,
        temperature=1,  # temperature param not supported by gpt-5
        vision_support=True,
    ),
    "openai/gpt-5-2025-08-07": OpenAIModelArgs(
        model_name="gpt-5-2025-08-07",
        max_total_tokens=400_000,
        max_input_tokens=400_000 - 4_000,
        max_new_tokens=4_000,
        temperature=1,  # temperature param not supported by gpt-5
        vision_support=True,
    ),
=======
>>>>>>> 887cce4b
    "azure/gpt-35-turbo/gpt-35-turbo": AzureModelArgs(
        model_name="gpt-35-turbo",
        max_total_tokens=8_192,
        max_input_tokens=7500,
        max_new_tokens=500,
    ),
    "azure/gpt-4o-2024-05-13": AzureModelArgs(
        model_name="gpt-4o",
        max_total_tokens=128_000,
        max_input_tokens=100_000,
        max_new_tokens=16_384,
        vision_support=True,
    ),
    "azure/gpt-4o-2024-08-06": AzureModelArgs(
        model_name="gpt-4o",
        max_total_tokens=128_000,
        max_input_tokens=128_000,
        max_new_tokens=16_384,
        vision_support=True,
    ),
    "azure/gpt-4o-mini-2024-07-18": AzureModelArgs(
        model_name="gpt-4o-mini",
        max_total_tokens=128_000,
        max_input_tokens=128_000,
        max_new_tokens=16_384,
        vision_support=True,
    ),
    "azure/gpt-4.1-2025-04-14": AzureModelArgs(
        model_name="gpt-4.1",
        max_total_tokens=128_000,
        max_input_tokens=128_000,
        max_new_tokens=16_384,
        vision_support=True,
    ),
    "azure/gpt-4.1-mini-2025-04-14": AzureModelArgs(
        model_name="gpt-4.1-mini",
        max_total_tokens=128_000,
        max_input_tokens=128_000,
        max_new_tokens=16_384,
        vision_support=True,
    ),
    "azure/gpt-4.1-nano-2025-04-14": AzureModelArgs(
        model_name="gpt-4.1-nano",
        max_total_tokens=128_000,
        max_input_tokens=128_000,
        max_new_tokens=16_384,
        vision_support=True,
    ),
    "azure/gpt-5-2025-08-07": AzureModelArgs(
        model_name="gpt-5",
        max_total_tokens=400_000,
        max_input_tokens=256_000,
        max_new_tokens=128_000,
        temperature=1,  # temperature param not supported by gpt-5
        vision_support=True,
    ),
    "azure/gpt-5-mini-2025-08-07": AzureModelArgs(
        model_name="gpt-5-mini",
        max_total_tokens=400_000,
        max_input_tokens=256_000,
        max_new_tokens=128_000,
        temperature=1,  # temperature param not supported by gpt-5
        vision_support=True,
    ),
    "azure/gpt-5-nano-2025-08-07": AzureModelArgs(
        model_name="gpt-5-nano",
        max_total_tokens=400_000,
        max_input_tokens=256_000,
        max_new_tokens=128_000,
        temperature=1,  # temperature param not supported by gpt-5
        vision_support=True,
    ),
    # ---------------- Anthropic ----------------#
    "anthropic/claude-3-7-sonnet-20250219": AnthropicModelArgs(
        model_name="claude-3-7-sonnet-20250219",
        max_new_tokens=16_384,
        temperature=1e-1,
    ),
    "anthropic/claude-sonnet-4-20250514": AnthropicModelArgs(
        model_name="claude-sonnet-4-20250514",
        max_new_tokens=16_384,
        temperature=1e-1,
    ),
    # ---------------- OSS LLMs ----------------#
    "meta-llama/Meta-Llama-3-70B-Instruct": SelfHostedModelArgs(
        model_name="meta-llama/Meta-Llama-3-70B-Instruct",
        max_total_tokens=8_192,
        max_input_tokens=8_192 - 512,
        max_new_tokens=512,
        backend="huggingface",
        **default_oss_llms_args,
    ),
    "meta-llama/Meta-Llama-3-8B-Instruct": SelfHostedModelArgs(
        model_name="meta-llama/Meta-Llama-3-8B-Instruct",
        max_total_tokens=16_384,
        max_input_tokens=16_384 - 512,
        max_new_tokens=512,
        backend="huggingface",
        **default_oss_llms_args,
    ),
    "mistralai/Mixtral-8x22B-Instruct-v0.1": SelfHostedModelArgs(
        model_name="mistralai/Mixtral-8x22B-Instruct-v0.1",
        max_total_tokens=32_000,
        max_input_tokens=30_000,
        max_new_tokens=2_000,
        backend="huggingface",
        **default_oss_llms_args,
    ),
    # ---------------- OPENROUTER ----------------#
    "openrouter/deepseek/deepseek-r1": OpenRouterModelArgs(
        model_name="deepseek/deepseek-r1",
        max_total_tokens=128_000,
        max_input_tokens=100_000,
        max_new_tokens=128_000,
        temperature=1e-1,
    ),
    "openrouter/meta-llama/llama-3.1-405b-instruct": OpenRouterModelArgs(
        model_name="meta-llama/llama-3.1-405b-instruct",
        max_total_tokens=128_000,
        max_input_tokens=100_000,
        max_new_tokens=28_000,
        temperature=1e-1,
    ),
    "openrouter/meta-llama/llama-3.1-70b-instruct": OpenRouterModelArgs(
        model_name="meta-llama/llama-3.1-70b-instruct",
        max_total_tokens=128_000,
        max_input_tokens=100_000,
        max_new_tokens=28_000,
        temperature=1e-1,
    ),
    "openrouter/meta-llama/llama-3-70b-instruct": OpenRouterModelArgs(
        model_name="meta-llama/llama-3-70b-instruct",
        max_total_tokens=128_000,
        max_input_tokens=100_000,
        max_new_tokens=28_000,
        temperature=1e-1,
    ),
    "openrouter/meta-llama/llama-4-maverick": OpenRouterModelArgs(
        model_name="meta-llama/llama-4-maverick",
        max_total_tokens=128_000,
        max_input_tokens=100_000,
        max_new_tokens=28_000,
        temperature=1e-1,
        vision_support=True,
    ),
    "openrouter/meta-llama/llama-3.1-8b-instruct:free": OpenRouterModelArgs(
        model_name="meta-llama/llama-3.1-8b-instruct:free",
        max_total_tokens=128_000,
        max_input_tokens=100_000,
        max_new_tokens=28_000,
        temperature=1e-1,
    ),
    "openrouter/meta-llama/llama-3.1-8b-instruct": OpenRouterModelArgs(
        model_name="meta-llama/llama-3.1-8b-instruct",
        max_total_tokens=128_000,
        max_input_tokens=100_000,
        max_new_tokens=28_000,
        temperature=1e-1,
    ),
    "openrouter/anthropic/claude-3.5-sonnet:beta": OpenRouterModelArgs(
        model_name="anthropic/claude-3.5-sonnet:beta",
        max_total_tokens=200_000,
        max_input_tokens=200_000,
        max_new_tokens=8_192,
        temperature=1e-1,
        vision_support=True,
    ),
    "openrouter/qwen/qwen-2-72b-instruct": OpenRouterModelArgs(
        model_name="qwen/qwen-2-72b-instruct",
        max_total_tokens=32_000,
        max_input_tokens=30_000,
        max_new_tokens=2_000,
        temperature=1e-1,
    ),
    "openrouter/anthropic/claude-3.7-sonnet": OpenRouterModelArgs(
        model_name="anthropic/claude-3.7-sonnet",
        max_total_tokens=200_000,
        max_input_tokens=200_000,
        max_new_tokens=8_192,
        temperature=1e-1,
        vision_support=True,
    ),
    "openrouter/openai/o1-mini-2024-09-12": OpenRouterModelArgs(
        model_name="openai/o1-mini-2024-09-12",
        max_total_tokens=128_000,
        max_input_tokens=128_000,
        max_new_tokens=64_000,
        temperature=1e-1,
    ),
    "openrouter/openai/gpt-oss-120b": OpenRouterModelArgs(
        model_name="openai/gpt-oss-120b",
        max_total_tokens=131_072,
        max_input_tokens=131_072 - 2000,
        max_new_tokens=2000,
        temperature=1e-1,
    ),
    "openrouter/openai/gpt-oss-20b": OpenRouterModelArgs(
        model_name="openai/gpt-oss-20b",
        max_total_tokens=131_072,
        max_input_tokens=131_072 - 2000,
        max_new_tokens=2000,
        temperature=1e-1,
    ),
    "openrouter/openai/gpt-5-nano": OpenRouterModelArgs(
        model_name="openai/gpt-5-nano",
        max_total_tokens=400_000,
        max_input_tokens=400_000 - 4_000,
        max_new_tokens=4_000,
        temperature=1e-1,
    ),
    "openrouter/openai/gpt-5-mini": OpenRouterModelArgs(
        model_name="openai/gpt-5-mini",
        max_total_tokens=400_000,
        max_input_tokens=400_000 - 4_000,
        max_new_tokens=4_000,
        temperature=1e-1,
    ),
    "openrouter/openai/gpt-5-chat": OpenRouterModelArgs(
        model_name="openai/gpt-5-chat",
        max_total_tokens=400_000,
        max_input_tokens=400_000 - 4_000,
        max_new_tokens=4_000,
        temperature=1e-1,
    ),
    "openrouter/openai/o3-mini": OpenRouterModelArgs(
        model_name="openai/o3-mini",
        max_total_tokens=200_000,
        max_input_tokens=100_000 - 4_000,
        max_new_tokens=4_000,
        temperature=1e-1,
    ),
}<|MERGE_RESOLUTION|>--- conflicted
+++ resolved
@@ -20,40 +20,6 @@
 ]
 
 CHAT_MODEL_ARGS_DICT = {
-<<<<<<< HEAD
-=======
-    "openai/gpt-5-2025-08-07": OpenAIModelArgs(
-        model_name="gpt-5-2025-08-07",
-        max_total_tokens=400_000,
-        max_input_tokens=256_000,
-        max_new_tokens=128_000,
-        temperature=1,  # gpt-5 supports temperature of 1 only
-        vision_support=True,
-    ),
-    "openai/gpt-5-nano-2025-08-07": OpenAIModelArgs(
-        model_name="gpt-5-nano-2025-08-07",
-        max_total_tokens=400_000,
-        max_input_tokens=256_000,
-        max_new_tokens=128_000,
-        temperature=1,  # gpt-5 supports temperature of 1 only
-        vision_support=True,
-    ),
-    "openai/gpt-5-mini-2025-08-07": OpenAIModelArgs(
-        model_name="gpt-5-mini-2025-08-07",
-        max_total_tokens=400_000,
-        max_input_tokens=256_000,
-        max_new_tokens=128_000,
-        temperature=1,  # gpt-5 supports temperature of 1 only
-        vision_support=True,
-    ),
-    "openai/gpt-4.1-nano-2025-04-14": OpenAIModelArgs(
-        model_name="gpt-4.1-nano-2025-04-14",
-        max_total_tokens=128_000,
-        max_input_tokens=128_000,
-        max_new_tokens=16_384,
-        vision_support=True,
-    ),
->>>>>>> 887cce4b
     "openai/gpt-4.1-mini-2025-04-14": OpenAIModelArgs(
         model_name="gpt-4.1-mini-2025-04-14",
         max_total_tokens=128_000,
@@ -129,7 +95,6 @@
         max_new_tokens=64_000,
         temperature=1e-1,
     ),
-<<<<<<< HEAD
     "openai/gpt-5-nano-2025-08-07": OpenAIModelArgs(
         model_name="gpt-5-nano-2025-08-07",
         max_total_tokens=400_000,
@@ -154,8 +119,6 @@
         temperature=1,  # temperature param not supported by gpt-5
         vision_support=True,
     ),
-=======
->>>>>>> 887cce4b
     "azure/gpt-35-turbo/gpt-35-turbo": AzureModelArgs(
         model_name="gpt-35-turbo",
         max_total_tokens=8_192,
