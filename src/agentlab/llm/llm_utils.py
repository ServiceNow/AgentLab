--- conflicted
+++ resolved
@@ -328,16 +328,6 @@
         self["role"] = role
         self["content"] = deepcopy(content)
 
-<<<<<<< HEAD
-    def __str__(self, no_warning=False) -> str:
-        if isinstance(self["content"], str):
-            return self["content"]
-        if not all(elem["type"] == "text" for elem in self["content"]):
-            if not no_warning:
-                logging.warning(
-                    "The content of the message has images, which are not displayed in the string representation."
-                )
-=======
     def __str__(self, warn_if_image=False) -> str:
         if isinstance(self["content"], str):
             return self["content"]
@@ -348,7 +338,6 @@
             else:
                 logging.info(msg)
 
->>>>>>> be1998c5
         return "\n".join([elem["text"] for elem in self["content"] if elem["type"] == "text"])
 
     def get_text(self):
