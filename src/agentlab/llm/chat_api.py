--- conflicted
+++ resolved
@@ -4,12 +4,6 @@
 from dataclasses import dataclass
 from typing import TYPE_CHECKING
 
-<<<<<<< HEAD
-=======
-from langchain.schema import AIMessage
-
-import agentlab.llm.tracking as tracking
->>>>>>> a49eda2e
 from agentlab.llm.langchain_utils import (
     ChatOpenRouter,
     HuggingFaceAPIChatModel,
