--- conflicted
+++ resolved
@@ -10,11 +10,7 @@
 
 import requests
 from langchain_community.callbacks import bedrock_anthropic_callback, openai_info
-<<<<<<< HEAD
-import litellm
-=======
 from litellm import completion_cost, get_model_info
->>>>>>> 219e467b
 
 TRACKER = threading.local()
 
@@ -224,7 +220,7 @@
         else:
             # use litellm to get model info if not found in the pricing dict
             try:
-                model_info = litellm.get_model_info(self.model_name)
+                model_info = get_model_info(self.model_name)
                 self.input_cost = float(model_info.get("input_cost_per_token", 0.0))
                 self.output_cost = float(model_info.get("output_cost_per_token", 0.0))
             except Exception as e:
