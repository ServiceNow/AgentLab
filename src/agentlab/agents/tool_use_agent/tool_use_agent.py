import fnmatch
import json
import logging
import os
import random
import time
from abc import ABC, abstractmethod
from collections import defaultdict
from copy import copy
from dataclasses import asdict, dataclass, field
from pathlib import Path
from typing import Any, Literal

import bgym
import numpy as np
import pandas as pd
import requests
from bgym import Benchmark as BgymBenchmark
from browsergym.core.observation import extract_screenshot
from browsergym.utils.obs import (
    flatten_axtree_to_str,
    flatten_dom_to_str,
    overlay_som,
    prune_html,
)

from agentlab.agents.agent_args import AgentArgs
from agentlab.benchmarks.abstract_env import AbstractBenchmark as AgentLabBenchmark
from agentlab.benchmarks.osworld import OSWorldActionSet
from agentlab.llm.base_api import BaseModelArgs
from agentlab.llm.chat_api import ChatModel
from agentlab.llm.llm_utils import image_to_png_base64_url
from agentlab.llm.response_api import (
    APIPayload,
    ClaudeResponseModelArgs,
    LLMOutput,
    MessageBuilder,
    OpenAIChatModelArgs,
    OpenAIResponseModelArgs,
    OpenRouterModelArgs,
    ToolCalls,
)
from agentlab.llm.tracking import cost_tracker_decorator
from agentlab.utils.hinting import HintsSource

logger = logging.getLogger(__name__)
logger.setLevel(logging.INFO)


@dataclass
class Block(ABC):
    def _init(self):
        """Initialize the block."""
        pass

    def make(self) -> "Block":
        """Returns a copy so the init can start adding some stuff to `self` without changing the
        original datatclass that should only contain a config.
        The aim is avoid having 2 calss definition for each block, e.g. Block and BlockArgs.

        Returns:
            Block: A copy of the current block instance with initialization applied.
        """
        block = self.__class__(**asdict(self))
        block._init()
        return block

    @abstractmethod
    def apply(self, llm, messages: list[MessageBuilder], **kwargs):
        pass


@dataclass
class MsgGroup:
    name: str = None
    messages: list[MessageBuilder] = field(default_factory=list)
    summary: MessageBuilder = None


class StructuredDiscussion:
    """
    A structured discussion that groups messages into named groups with a potential summary for each group.

    When the discussion is flattened, only the last `keep_last_n_obs` groups are kept in the final list,
    the other groups are replaced by their summaries if they have one.
    """

    def __init__(self, keep_last_n_obs=None):
        self.groups: list[MsgGroup] = []
        self.keep_last_n_obs: int | None = keep_last_n_obs

    def append(self, message: MessageBuilder):
        """Append a message to the last group."""
        self.groups[-1].messages.append(message)

    def new_group(self, name: str = None):
        """Start a new group of messages."""
        if name is None:
            name = f"group_{len(self.groups)}"
        self.groups.append(MsgGroup(name))

    def flatten(self) -> list[MessageBuilder]:
        """Flatten the groups into a single list of messages."""

        keep_last_n_obs = self.keep_last_n_obs or len(self.groups)
        messages = []
        for i, group in enumerate(self.groups):
            is_tail = i >= len(self.groups) - keep_last_n_obs

            if not is_tail and group.summary is not None:
                messages.append(group.summary)
            else:
                messages.extend(group.messages)
            # Mark all summarized messages for caching
            if i == len(self.groups) - keep_last_n_obs:
                for msg in messages:  # unset previous cache breakpoints
                    msg._cache_breakpoint = False
                # set new cache breakpoint
                messages[i].mark_all_previous_msg_for_caching()
        return messages

    def set_last_summary(self, summary: MessageBuilder):
        # append None to summaries until we reach the current group index
        self.groups[-1].summary = summary

    def get_last_summary(self) -> MessageBuilder | None:
        """Get the last summary message."""
        if len(self.groups) == 0:
            return None
        return self.groups[-1].summary

    def is_goal_set(self) -> bool:
        """Check if the goal is set in the first group."""
        return len(self.groups) > 0


SYS_MSG = """You are a web agent. Based on the observation, you will decide which action to take to accomplish your goal. 
You strive for excellence and need to be as meticulous as possible. Make sure to explore when not sure.
"""


@dataclass
class Goal(Block):
    """Block to add the goal to the messages."""

    goal_as_system_msg: bool = True

    def apply(
        self, llm, discussion: StructuredDiscussion, obs: dict, sys_msg: str = SYS_MSG
    ) -> dict:
        system_message = llm.msg.system().add_text(sys_msg)
        discussion.append(system_message)

        if self.goal_as_system_msg:
            goal_message = llm.msg.system()
        else:
            goal_message = llm.msg.user()

        goal_message.add_text("# Goal:\n")
        for content in obs["goal_object"]:
            if content["type"] == "text":
                goal_message.add_text(content["text"])
            elif content["type"] == "image_url":
                goal_message.add_image(content["image_url"])
        discussion.append(goal_message)


AXTREE_NOTE = """
AXTree extracts most of the interactive elements of the DOM in a tree structure. It may also contain information that is not visible in the screenshot.
A line starting with [bid] is a node in the AXTree. It is a unique alpha-numeric identifier to be used when calling tools, e.g, click(bid="a253"). Make sure to include letters and numbers in the bid.
"""


@dataclass
class Obs(Block):
    """Block to add the observation to the messages."""

    use_last_error: bool = True
    use_screenshot: bool = True
    use_axtree: bool = False
    use_dom: bool = False
    use_som: bool = False
    use_tabs: bool = False
    # add_mouse_pointer: bool = False
    use_zoomed_webpage: bool = False
    skip_preprocessing: bool = False

    def apply(
        self, llm, discussion: StructuredDiscussion, obs: dict, last_llm_output: LLMOutput
    ) -> dict:
        obs_msg = llm.msg.user()
        tool_calls = last_llm_output.tool_calls
        if self.use_last_error:
            if obs["last_action_error"] != "":
                obs_msg.add_text(f"Last action error:\n{obs['last_action_error']}")

        if self.use_screenshot:
            if self.use_som:
                screenshot = obs["screenshot_som"]
            else:
                screenshot = obs["screenshot"]

            # if self.add_mouse_pointer:
            #     screenshot = np.array(
            #         agent_utils.add_mouse_pointer_from_action(
            #             Image.fromarray(obs["screenshot"]), obs["last_action"]
            #         )
            #     )

            obs_msg.add_image(image_to_png_base64_url(screenshot))
        if self.use_axtree:
            obs_msg.add_text(f"AXTree:\n{AXTREE_NOTE}\n{obs['axtree_txt']}")
        if self.use_dom:
            obs_msg.add_text(f"DOM:\n{obs['pruned_html']}")
        if self.use_tabs:
            obs_msg.add_text(_format_tabs(obs))

        discussion.append(obs_msg)

        if tool_calls:
            for call in tool_calls:
                call.response_text("See Observation")
            tool_response = llm.msg.add_responded_tool_calls(tool_calls)
            discussion.append(tool_response)

        return obs_msg


def _format_tabs(obs):
    """Format the open tabs in a llm-readable way."""
    prompt_pieces = ["Currently open tabs:"]
    for page_index, (page_url, page_title) in enumerate(
        zip(obs["open_pages_urls"], obs["open_pages_titles"])
    ):
        active_or_not = " (active tab)" if page_index == obs["active_page_index"] else ""
        prompt_piece = f"""\
Tab {page_index}{active_or_not}:
    Title: {page_title}
    URL: {page_url}
"""
        prompt_pieces.append(prompt_piece)
    return "\n".join(prompt_pieces)


@dataclass
class GeneralHints(Block):
    use_hints: bool = True

    def apply(self, llm, discussion: StructuredDiscussion) -> dict:
        if not self.use_hints:
            return

        hints = []

        hints.append(
            """Use ControlOrMeta instead of Control and Meta for keyboard shortcuts, to be cross-platform compatible. E.g. use ControlOrMeta for mutliple selection in lists.\n"""
        )

        discussion.append(llm.msg.user().add_text("\n".join(hints)))


@dataclass
class Summarizer(Block):
    """Block to summarize the last action and the current state of the environment."""

    do_summary: bool = False
    high_details: bool = True

    def apply(self, llm, discussion: StructuredDiscussion) -> dict:
        if not self.do_summary:
            return

        msg = llm.msg.user().add_text("""Summarize\n""")

        discussion.append(msg)

        summary_response = llm(APIPayload(messages=discussion.flatten()))

        summary_msg = llm.msg.assistant().add_text(summary_response.think)
        discussion.append(summary_msg)
        discussion.set_last_summary(summary_msg)
        return summary_msg

    def apply_init(self, llm, discussion: StructuredDiscussion) -> dict:
        """Initialize the summarizer block."""
        if not self.do_summary:
            return

        system_msg = llm.msg.system()
        if self.high_details:
            # Add a system message to the LLM to indicate that it should summarize
            system_msg.add_text(
                """# Summarizer instructions:\nWhen asked to summarize, do the following:
1) Summarize the effect of the last action, with attention to details.
2) Give a semantic description of the current state of the environment, with attention to details. If there was a repeating mistake, mention the cause of it.
3) Reason about the overall task at a high level.
4) What hint can be relevant for the next action? Only chose from the hints provided in the task description. Or select none.
5) Reason about the next action to take, based on the current state and the goal.
"""
            )
        else:
            system_msg.add_text(
                """When asked to summarize, give a semantic description of the current state of the environment."""
            )
        discussion.append(system_msg)


@dataclass
class TaskHint(Block):
    use_task_hint: bool = True
    hint_db_rel_path: str = "hint_db.csv"
    hint_retrieval_mode: Literal["direct", "llm", "emb"] = "direct"
    top_n: int = 4  # Number of top hints to return when using embedding retrieval
    embedder_model: str = "Qwen/Qwen3-Embedding-0.6B"  # Model for embedding hints
    embedder_server: str = "http://localhost:5000"
    llm_prompt: str = """We're choosing hints to help solve the following task:\n{goal}.\n
You need to choose the most relevant hints topic from the following list:\n\nHint topics:\n{topics}\n
Choose hint topic for the task and return only its number, e.g. 1. If you don't know the answer, return -1."""

    def _init(self):
        """Initialize the block."""
        self.hints_source = HintsSource(
            hint_db_path=self.hint_db_rel_path,
            hint_retrieval_mode=self.hint_retrieval_mode,
            top_n=self.top_n,
            embedder_model=self.embedder_model,
            embedder_server=self.embedder_server,
            llm_prompt=self.llm_prompt,
        )

    def apply(self, llm, discussion: StructuredDiscussion, task_name: str) -> dict:
        if not self.use_task_hint:
            return {}

        goal = "\n".join([c.get("text", "") for c in discussion.groups[0].messages[1].content])
        task_hints = self.hints_source.choose_hints(llm, task_name, goal)

        hints = []
        for hint in task_hints:
            hint = hint.strip()
            if hint:
                hints.append(f"- {hint}")

        if len(hints) > 0:
            hints_str = (
                "\n# Hints:\nHere are some hints for the task you are working on:\n"
                + "\n".join(hints)
            )
            msg = llm.msg.user().add_text(hints_str)

            discussion.append(msg)


<<<<<<< HEAD
=======
class HintsSource:
    def __init__(
        self,
        hint_db_path: str,
        hint_retrieval_mode: Literal["direct", "llm", "emb"] = "direct",
        skip_hints_for_current_task: bool = False,
        top_n: int = 4,
        embedder_model: str = "Qwen/Qwen3-Embedding-0.6B",
        embedder_server: str = "http://localhost:5000",
        llm_prompt: str = """We're choosing hints to help solve the following task:\n{goal}.\n
You need to choose the most relevant hints topic from the following list:\n\nHint topics:\n{topics}\n
Choose hint topic for the task and return only its number, e.g. 1. If you don't know the answer, return -1.""",
    ) -> None:
        self.hint_db_path = hint_db_path
        self.hint_retrieval_mode = hint_retrieval_mode
        self.skip_hints_for_current_task = skip_hints_for_current_task
        self.top_n = top_n
        self.embedder_model = embedder_model
        self.embedder_server = embedder_server
        self.llm_prompt = llm_prompt

        if Path(hint_db_path).is_absolute():
            self.hint_db_path = Path(hint_db_path).as_posix()
        else:
            self.hint_db_path = (Path(__file__).parent / self.hint_db_path).as_posix()
        self.hint_db = pd.read_csv(self.hint_db_path, header=0, index_col=None, dtype=str)
        logger.info(f"Loaded {len(self.hint_db)} hints from database {self.hint_db_path}")
        if self.hint_retrieval_mode == "emb":
            self.load_hint_vectors()

    def load_hint_vectors(self):
        self.uniq_hints = self.hint_db.drop_duplicates(subset=["hint"], keep="first")
        logger.info(
            f"Encoding {len(self.uniq_hints)} unique hints with semantic keys using {self.embedder_model} model."
        )
        hints = self.uniq_hints["hint"].tolist()
        semantic_keys = self.uniq_hints["semantic_keys"].tolist()
        lines = [f"{k}: {h}" for h, k in zip(hints, semantic_keys)]
        emb_path = f"{self.hint_db_path}.embs.npy"
        assert os.path.exists(emb_path), f"Embedding file not found: {emb_path}"
        logger.info(f"Loading hint embeddings from: {emb_path}")
        emb_dict = np.load(emb_path, allow_pickle=True).item()
        self.hint_embeddings = np.array([emb_dict[k] for k in lines])
        logger.info(f"Loaded hint embeddings shape: {self.hint_embeddings.shape}")

    def choose_hints(self, llm, task_name: str, goal: str) -> list[str]:
        """Choose hints based on the task name."""
        logger.info(
            f"Choosing hints for task: {task_name}, goal: {goal} from db: {self.hint_db_path} using mode: {self.hint_retrieval_mode}"
        )
        if self.hint_retrieval_mode == "llm":
            return self.choose_hints_llm(llm, goal, task_name)
        elif self.hint_retrieval_mode == "direct":
            return self.choose_hints_direct(task_name)
        elif self.hint_retrieval_mode == "emb":
            return self.choose_hints_emb(goal, task_name)
        else:
            raise ValueError(f"Unknown hint retrieval mode: {self.hint_retrieval_mode}")

    def choose_hints_llm(self, llm, goal: str, task_name: str) -> list[str]:
        """Choose hints using LLM to filter the hints."""
        topic_to_hints = defaultdict(list)
        skip_hints = []
        if self.skip_hints_for_current_task:
            skip_hints = self.get_current_task_hints(task_name)
        for _, row in self.hint_db.iterrows():
            hint = row["hint"]
            if hint in skip_hints:
                continue
            topic_to_hints[row["semantic_keys"]].append(hint)
        logger.info(f"Collected {len(topic_to_hints)} hint topics")
        hint_topics = list(topic_to_hints.keys())
        topics = "\n".join([f"{i}. {h}" for i, h in enumerate(hint_topics)])
        prompt = self.llm_prompt.format(goal=goal, topics=topics)
        logger.info(f"LLM choose hint topics prompt: {prompt}")

        if isinstance(llm, ChatModel):
            response: str = llm(messages=[dict(role="user", content=prompt)])["content"]
        else:
            response: str = llm(APIPayload(messages=[llm.msg.user().add_text(prompt)])).think
        try:
            response = response.strip()
            if response.endswith("."):
                response = response[:-1]
            logger.info(f"LLM choose hint topics RAW response: {response}")
            topic_number = json.loads(response)
            if topic_number < 0 or topic_number >= len(hint_topics):
                logger.error(f"Wrong LLM hint id response: {response}, no hints")
                return []
            hint_topic = hint_topics[topic_number]
            hints = list(set(topic_to_hints[hint_topic]))
            logger.info(f"LLM hint topic {topic_number}:'{hint_topic}', chosen hints: {hints}")
        except Exception as e:
            logger.exception(f"Failed to parse LLM hint id response: {response}:\n{e}")
            hints = []
        return hints

    def choose_hints_emb(self, goal: str, task_name: str) -> list[str]:
        """Choose hints using embeddings to filter the hints."""
        try:
            goal_embeddings = self._encode([goal], prompt="task description")
            hint_embeddings = self.hint_embeddings.copy()
            all_hints = self.uniq_hints["hint"].tolist()
            skip_hints = []
            if self.skip_hints_for_current_task:
                skip_hints = self.get_current_task_hints(task_name)
            hint_embeddings = []
            id_to_hint = {}
            for hint, emb in zip(all_hints, self.hint_embeddings):
                if hint in skip_hints:
                    continue
                hint_embeddings.append(emb.tolist())
                id_to_hint[len(hint_embeddings) - 1] = hint
            logger.info(f"Prepared hint embeddings for {len(hint_embeddings)} hints")
            similarities = self._similarity(goal_embeddings.tolist(), hint_embeddings)
            top_indices = similarities.argsort()[0][-self.top_n :].tolist()
            logger.info(f"Top hint indices based on embedding similarity: {top_indices}")
            hints = [id_to_hint[idx] for idx in top_indices]
            logger.info(f"Embedding-based hints chosen: {hints}")
        except Exception as e:
            logger.exception(f"Failed to choose hints using embeddings: {e}")
            hints = []
        return hints

    def _encode(self, texts: list[str], prompt: str = "", timeout: int = 10, max_retries: int = 5):
        """Call the encode API endpoint with timeout and retries"""
        for attempt in range(max_retries):
            try:
                response = requests.post(
                    f"{self.embedder_server}/encode",
                    json={"texts": texts, "prompt": prompt},
                    timeout=timeout,
                )
                embs = response.json()["embeddings"]
                return np.asarray(embs)
            except (requests.exceptions.RequestException, requests.exceptions.Timeout) as e:
                if attempt == max_retries - 1:
                    raise e
                time.sleep(random.uniform(1, timeout))
                continue
        raise ValueError("Failed to encode hints")

    def _similarity(
        self,
        texts1: list,
        texts2: list,
        timeout: int = 2,
        max_retries: int = 5,
    ):
        """Call the similarity API endpoint with timeout and retries"""
        for attempt in range(max_retries):
            try:
                response = requests.post(
                    f"{self.embedder_server}/similarity",
                    json={"texts1": texts1, "texts2": texts2},
                    timeout=timeout,
                )
                similarities = response.json()["similarities"]
                return np.asarray(similarities)
            except (requests.exceptions.RequestException, requests.exceptions.Timeout) as e:
                if attempt == max_retries - 1:
                    raise e
                time.sleep(random.uniform(1, timeout))
                continue
        raise ValueError("Failed to compute similarity")

    def choose_hints_direct(self, task_name: str) -> list[str]:
        hints = self.get_current_task_hints(task_name)
        logger.info(f"Direct hints chosen: {hints}")
        return hints

    def get_current_task_hints(self, task_name):
        hints_df = self.hint_db[
            self.hint_db["task_name"].apply(lambda x: fnmatch.fnmatch(x, task_name))
        ]
        return hints_df["hint"].tolist()


>>>>>>> 15c56394
@dataclass
class PromptConfig:
    tag_screenshot: bool = True  # Whether to tag the screenshot with the last action.
    goal: Goal = None
    obs: Obs = None
    summarizer: Summarizer = None
    general_hints: GeneralHints = None
    task_hint: TaskHint = None
    keep_last_n_obs: int = 1
    multiaction: bool = False
    action_subsets: tuple[str] = None


@dataclass
class ToolUseAgentArgs(AgentArgs):
    model_args: BaseModelArgs = None
    config: PromptConfig = None
    use_raw_page_output: bool = False  # This attribute is used in loop.py to setup the env.
    action_set: bgym.AbstractActionSet | None = None

    def __post_init__(self):
        try:
            self.agent_name = f"ToolUse-{self.model_args.model_name}".replace("/", "_")
        except AttributeError:
            pass

    def make_agent(self) -> bgym.Agent:
        if self.config is None:
            self.config = DEFAULT_PROMPT_CONFIG
        return ToolUseAgent(
            model_args=self.model_args,  # type: ignore
            config=self.config,
            action_set=self.action_set,
        )

    def prepare(self):
        return self.model_args.prepare_server()

    def close(self):
        return self.model_args.close_server()

    def set_benchmark(self, benchmark: AgentLabBenchmark | BgymBenchmark, demo_mode: bool):
        """Set benchmark specific flags."""
        benchmark_name = benchmark.name
        if benchmark_name == "osworld":
            self.config.obs.skip_preprocessing = True


class ToolUseAgent(bgym.Agent):
    def __init__(
        self,
        model_args: OpenAIResponseModelArgs,
        config: PromptConfig = None,
        action_set: bgym.AbstractActionSet | None = None,
    ):
        self.model_args = model_args
        self.config = config
        self.action_set: bgym.AbstractActionSet = action_set or bgym.HighLevelActionSet(
            self.config.action_subsets,
            multiaction=self.config.multiaction,  # type: ignore
        )
        self.tools = self.action_set.to_tool_description(api=model_args.api)

        self.call_ids = []

        self.llm = model_args.make_model()
        self.msg_builder = model_args.get_message_builder()
        self.llm.msg = self.msg_builder

        self.task_hint = self.config.task_hint.make()
        self.obs_block = self.config.obs.make()

        self.discussion = StructuredDiscussion(self.config.keep_last_n_obs)
        self.last_response: LLMOutput = LLMOutput()
        self._responses: list[LLMOutput] = []

    def obs_preprocessor(self, obs):
        obs = copy(obs)
        if self.config.obs.skip_preprocessing:
            return obs
        page = obs.pop("page", None)
        if page is not None:
            obs["screenshot"] = extract_screenshot(page)
        else:
            if self.config.obs.use_dom:
                obs["dom_txt"] = flatten_dom_to_str(
                    obs["dom_object"],
                    extra_properties=obs["extra_element_properties"],
                )
                obs["pruned_html"] = prune_html(obs["dom_txt"])

            if self.config.obs.use_axtree:
                obs["axtree_txt"] = flatten_axtree_to_str(
                    obs["axtree_object"],
                    extra_properties=obs["extra_element_properties"],
                )

            if self.config.obs.use_som:
                obs["screenshot_som"] = overlay_som(
                    obs["screenshot"], extra_properties=obs["extra_element_properties"]
                )
            if self.config.obs.use_zoomed_webpage:
                pass

        return obs

    def set_task_name(self, task_name: str):
        """Cheater function that is supposed to be called by loop.py before callling get_action"""
        self.task_name = task_name

    @cost_tracker_decorator
    def get_action(self, obs: Any) -> float:
        self.llm.reset_stats()
        if not self.discussion.is_goal_set():
            self.discussion.new_group("goal")

            if self.config.multiaction:
                sys_msg = SYS_MSG + "\nYou can take multiple actions in a single step, if needed."
            else:
                sys_msg = SYS_MSG + "\nYou can only take one action at a time."
            self.config.goal.apply(self.llm, self.discussion, obs, sys_msg)

            self.config.summarizer.apply_init(self.llm, self.discussion)
            self.config.general_hints.apply(self.llm, self.discussion)
            self.task_hint.apply(self.llm, self.discussion, self.task_name)

            self.discussion.new_group()

        self.obs_block.apply(self.llm, self.discussion, obs, last_llm_output=self.last_response)

        self.config.summarizer.apply(self.llm, self.discussion)

        messages = self.discussion.flatten()
        response: LLMOutput = self.llm(
            APIPayload(
                messages=messages,
                tools=self.tools,  # You can update tools available tools now.
                tool_choice="any",
                cache_tool_definition=True,
                cache_complete_prompt=False,
                use_cache_breakpoints=True,
            )
        )
        action = response.action
        think = response.think
        last_summary = self.discussion.get_last_summary()
        if last_summary is not None:
            think = last_summary.content[0]["text"] + "\n" + think

        self.discussion.new_group()
        # self.discussion.append(response.tool_calls) # No need to append tool calls anymore.

        self.last_response = response
        self._responses.append(response)  # may be useful for debugging
        # self.messages.append(response.assistant_message)  # this is tool call

        tools_str = json.dumps(self.tools, indent=2)
        tools_msg = MessageBuilder("tool_description").add_text(tools_str)

        # Adding these extra messages to visualize in gradio
        messages.insert(0, tools_msg)  # insert at the beginning of the message
        # This avoids the assertion error with self.llm.user().add_responded_tool_calls(tool_calls)
        msg = self.llm.msg("tool")
        msg.responded_tool_calls = response.tool_calls
        messages.append(msg)

        agent_info = bgym.AgentInfo(
            think=think,
            chat_messages=messages,
            stats=self.llm.stats.stats_dict,
        )
        return action, agent_info


GPT_4_1 = OpenAIResponseModelArgs(
    model_name="gpt-4.1",
    max_total_tokens=200_000,
    max_input_tokens=200_000,
    max_new_tokens=2_000,
    temperature=0.1,
    vision_support=True,
)

GPT_4_1_CC_API = OpenAIChatModelArgs(
    model_name="gpt-4.1",
    max_total_tokens=200_000,
    max_input_tokens=200_000,
    max_new_tokens=2_000,
    temperature=0.1,
    vision_support=True,
)

GPT_5_mini = OpenAIChatModelArgs(
    model_name="gpt-5-mini-2025-08-07",
    max_total_tokens=400_000,
    max_input_tokens=400_000 - 4_000,
    max_new_tokens=4_000,
    temperature=1,  # Only temperature 1 works for gpt-5-mini
    vision_support=True,
)


GPT_5_nano = OpenAIChatModelArgs(
    model_name="gpt-5-nano-2025-08-07",
    max_total_tokens=400_000,
    max_input_tokens=400_000 - 4_000,
    max_new_tokens=4_000,
    temperature=1,  # Only temperature 1 works for gpt-5-nano
    vision_support=True,
)


GPT_4_1_MINI = OpenAIResponseModelArgs(
    model_name="gpt-4.1-mini",
    max_total_tokens=200_000,
    max_input_tokens=200_000,
    max_new_tokens=2_000,
    temperature=0.1,
    vision_support=True,
)

OPENAI_CHATAPI_MODEL_CONFIG = OpenAIChatModelArgs(
    model_name="gpt-4o-2024-08-06",
    max_total_tokens=200_000,
    max_input_tokens=200_000,
    max_new_tokens=2_000,
    temperature=0.1,
    vision_support=True,
)

CLAUDE_SONNET_37 = ClaudeResponseModelArgs(
    model_name="claude-3-7-sonnet-20250219",
    max_total_tokens=200_000,
    max_input_tokens=200_000,
    max_new_tokens=2_000,
    temperature=0.1,
    vision_support=True,
)

CLAUDE_SONNET_4 = ClaudeResponseModelArgs(
    model_name="claude-sonnet-4-20250514",
    max_total_tokens=200_000,
    max_input_tokens=200_000,
    max_new_tokens=2_000,
    temperature=0.1,
    vision_support=True,
)

O3_RESPONSE_MODEL = OpenAIResponseModelArgs(
    model_name="o3-2025-04-16",
    max_total_tokens=200_000,
    max_input_tokens=200_000,
    max_new_tokens=2_000,
    temperature=None,  # O3 does not support temperature
    vision_support=True,
)
O3_CHATAPI_MODEL = OpenAIChatModelArgs(
    model_name="o3-2025-04-16",
    max_total_tokens=200_000,
    max_input_tokens=200_000,
    max_new_tokens=2_000,
    temperature=None,
    vision_support=True,
)

GPT_5 = OpenAIChatModelArgs(
    model_name="gpt-5",
    max_total_tokens=200_000,
    max_input_tokens=200_000,
    max_new_tokens=8_000,
    temperature=None,
    vision_support=True,
)


GPT_5_MINI = OpenAIChatModelArgs(
    model_name="gpt-5-mini-2025-08-07",
    max_total_tokens=200_000,
    max_input_tokens=200_000,
    max_new_tokens=2_000,
    temperature=1.0,
    vision_support=True,
)

GPT4_1_OPENROUTER_MODEL = OpenRouterModelArgs(
    model_name="openai/gpt-4.1",
    max_total_tokens=200_000,
    max_input_tokens=200_000,
    max_new_tokens=2_000,
    temperature=None,  # O3 does not support temperature
    vision_support=True,
)

DEFAULT_PROMPT_CONFIG = PromptConfig(
    tag_screenshot=True,
    goal=Goal(goal_as_system_msg=True),
    obs=Obs(
        use_last_error=True,
        use_screenshot=True,
        use_axtree=True,
        use_dom=False,
        use_som=False,
        use_tabs=False,
    ),
    summarizer=Summarizer(do_summary=True),
    general_hints=GeneralHints(use_hints=False),
    task_hint=TaskHint(use_task_hint=True),
    keep_last_n_obs=None,
    multiaction=False,  # whether to use multi-action or not
    # action_subsets=("bid",),
    action_subsets=("coord",),
    # action_subsets=("coord", "bid"),
)

AGENT_CONFIG = ToolUseAgentArgs(
    model_args=CLAUDE_SONNET_37,
    config=DEFAULT_PROMPT_CONFIG,
)

OAI_AGENT = ToolUseAgentArgs(
    model_args=GPT_5_mini,
    config=DEFAULT_PROMPT_CONFIG,
)
GPT5_1_NANO_AGENT = ToolUseAgentArgs(
    model_args=GPT_5_nano,
    config=DEFAULT_PROMPT_CONFIG,
)
GPT5_1_MINI_AGENT = ToolUseAgentArgs(
    model_args=GPT_5_mini,
    config=DEFAULT_PROMPT_CONFIG,
)

OAI_CHATAPI_AGENT = ToolUseAgentArgs(
    model_args=O3_CHATAPI_MODEL,
    config=DEFAULT_PROMPT_CONFIG,
)

OAI_OPENROUTER_AGENT = ToolUseAgentArgs(
    model_args=GPT4_1_OPENROUTER_MODEL,
    config=DEFAULT_PROMPT_CONFIG,
)

OSWORLD_CLAUDE = ToolUseAgentArgs(
    model_args=CLAUDE_SONNET_37,
    config=PromptConfig(
        tag_screenshot=True,
        goal=Goal(goal_as_system_msg=True),
        obs=Obs(
            use_last_error=True,
            use_screenshot=True,
            use_axtree=True,
            use_dom=False,
            use_som=False,
            use_tabs=False,
        ),
        summarizer=Summarizer(do_summary=True),
        general_hints=GeneralHints(use_hints=False),
        task_hint=TaskHint(use_task_hint=False),
        keep_last_n_obs=None,
        multiaction=False,  # whether to use multi-action or not
        action_subsets=("coord",),  # or "bid"
    ),
    action_set=OSWorldActionSet("computer_13"),  # or "pyautogui"
)

OSWORLD_OAI = ToolUseAgentArgs(
    model_args=GPT_4_1_MINI,
    config=PromptConfig(
        tag_screenshot=True,
        goal=Goal(goal_as_system_msg=True),
        obs=Obs(
            use_last_error=True,
            use_screenshot=True,
            use_axtree=False,
            use_dom=False,
            use_som=False,
            use_tabs=False,
        ),
        summarizer=Summarizer(do_summary=True),
        general_hints=GeneralHints(use_hints=False),
        task_hint=TaskHint(use_task_hint=False),
        keep_last_n_obs=1,  # keep only the last observation in the discussion
        multiaction=False,  # whether to use multi-action or not
        action_subsets=("coord",),
    ),
    action_set=OSWorldActionSet("computer_13"),
)<|MERGE_RESOLUTION|>--- conflicted
+++ resolved
@@ -351,187 +351,6 @@
             discussion.append(msg)
 
 
-<<<<<<< HEAD
-=======
-class HintsSource:
-    def __init__(
-        self,
-        hint_db_path: str,
-        hint_retrieval_mode: Literal["direct", "llm", "emb"] = "direct",
-        skip_hints_for_current_task: bool = False,
-        top_n: int = 4,
-        embedder_model: str = "Qwen/Qwen3-Embedding-0.6B",
-        embedder_server: str = "http://localhost:5000",
-        llm_prompt: str = """We're choosing hints to help solve the following task:\n{goal}.\n
-You need to choose the most relevant hints topic from the following list:\n\nHint topics:\n{topics}\n
-Choose hint topic for the task and return only its number, e.g. 1. If you don't know the answer, return -1.""",
-    ) -> None:
-        self.hint_db_path = hint_db_path
-        self.hint_retrieval_mode = hint_retrieval_mode
-        self.skip_hints_for_current_task = skip_hints_for_current_task
-        self.top_n = top_n
-        self.embedder_model = embedder_model
-        self.embedder_server = embedder_server
-        self.llm_prompt = llm_prompt
-
-        if Path(hint_db_path).is_absolute():
-            self.hint_db_path = Path(hint_db_path).as_posix()
-        else:
-            self.hint_db_path = (Path(__file__).parent / self.hint_db_path).as_posix()
-        self.hint_db = pd.read_csv(self.hint_db_path, header=0, index_col=None, dtype=str)
-        logger.info(f"Loaded {len(self.hint_db)} hints from database {self.hint_db_path}")
-        if self.hint_retrieval_mode == "emb":
-            self.load_hint_vectors()
-
-    def load_hint_vectors(self):
-        self.uniq_hints = self.hint_db.drop_duplicates(subset=["hint"], keep="first")
-        logger.info(
-            f"Encoding {len(self.uniq_hints)} unique hints with semantic keys using {self.embedder_model} model."
-        )
-        hints = self.uniq_hints["hint"].tolist()
-        semantic_keys = self.uniq_hints["semantic_keys"].tolist()
-        lines = [f"{k}: {h}" for h, k in zip(hints, semantic_keys)]
-        emb_path = f"{self.hint_db_path}.embs.npy"
-        assert os.path.exists(emb_path), f"Embedding file not found: {emb_path}"
-        logger.info(f"Loading hint embeddings from: {emb_path}")
-        emb_dict = np.load(emb_path, allow_pickle=True).item()
-        self.hint_embeddings = np.array([emb_dict[k] for k in lines])
-        logger.info(f"Loaded hint embeddings shape: {self.hint_embeddings.shape}")
-
-    def choose_hints(self, llm, task_name: str, goal: str) -> list[str]:
-        """Choose hints based on the task name."""
-        logger.info(
-            f"Choosing hints for task: {task_name}, goal: {goal} from db: {self.hint_db_path} using mode: {self.hint_retrieval_mode}"
-        )
-        if self.hint_retrieval_mode == "llm":
-            return self.choose_hints_llm(llm, goal, task_name)
-        elif self.hint_retrieval_mode == "direct":
-            return self.choose_hints_direct(task_name)
-        elif self.hint_retrieval_mode == "emb":
-            return self.choose_hints_emb(goal, task_name)
-        else:
-            raise ValueError(f"Unknown hint retrieval mode: {self.hint_retrieval_mode}")
-
-    def choose_hints_llm(self, llm, goal: str, task_name: str) -> list[str]:
-        """Choose hints using LLM to filter the hints."""
-        topic_to_hints = defaultdict(list)
-        skip_hints = []
-        if self.skip_hints_for_current_task:
-            skip_hints = self.get_current_task_hints(task_name)
-        for _, row in self.hint_db.iterrows():
-            hint = row["hint"]
-            if hint in skip_hints:
-                continue
-            topic_to_hints[row["semantic_keys"]].append(hint)
-        logger.info(f"Collected {len(topic_to_hints)} hint topics")
-        hint_topics = list(topic_to_hints.keys())
-        topics = "\n".join([f"{i}. {h}" for i, h in enumerate(hint_topics)])
-        prompt = self.llm_prompt.format(goal=goal, topics=topics)
-        logger.info(f"LLM choose hint topics prompt: {prompt}")
-
-        if isinstance(llm, ChatModel):
-            response: str = llm(messages=[dict(role="user", content=prompt)])["content"]
-        else:
-            response: str = llm(APIPayload(messages=[llm.msg.user().add_text(prompt)])).think
-        try:
-            response = response.strip()
-            if response.endswith("."):
-                response = response[:-1]
-            logger.info(f"LLM choose hint topics RAW response: {response}")
-            topic_number = json.loads(response)
-            if topic_number < 0 or topic_number >= len(hint_topics):
-                logger.error(f"Wrong LLM hint id response: {response}, no hints")
-                return []
-            hint_topic = hint_topics[topic_number]
-            hints = list(set(topic_to_hints[hint_topic]))
-            logger.info(f"LLM hint topic {topic_number}:'{hint_topic}', chosen hints: {hints}")
-        except Exception as e:
-            logger.exception(f"Failed to parse LLM hint id response: {response}:\n{e}")
-            hints = []
-        return hints
-
-    def choose_hints_emb(self, goal: str, task_name: str) -> list[str]:
-        """Choose hints using embeddings to filter the hints."""
-        try:
-            goal_embeddings = self._encode([goal], prompt="task description")
-            hint_embeddings = self.hint_embeddings.copy()
-            all_hints = self.uniq_hints["hint"].tolist()
-            skip_hints = []
-            if self.skip_hints_for_current_task:
-                skip_hints = self.get_current_task_hints(task_name)
-            hint_embeddings = []
-            id_to_hint = {}
-            for hint, emb in zip(all_hints, self.hint_embeddings):
-                if hint in skip_hints:
-                    continue
-                hint_embeddings.append(emb.tolist())
-                id_to_hint[len(hint_embeddings) - 1] = hint
-            logger.info(f"Prepared hint embeddings for {len(hint_embeddings)} hints")
-            similarities = self._similarity(goal_embeddings.tolist(), hint_embeddings)
-            top_indices = similarities.argsort()[0][-self.top_n :].tolist()
-            logger.info(f"Top hint indices based on embedding similarity: {top_indices}")
-            hints = [id_to_hint[idx] for idx in top_indices]
-            logger.info(f"Embedding-based hints chosen: {hints}")
-        except Exception as e:
-            logger.exception(f"Failed to choose hints using embeddings: {e}")
-            hints = []
-        return hints
-
-    def _encode(self, texts: list[str], prompt: str = "", timeout: int = 10, max_retries: int = 5):
-        """Call the encode API endpoint with timeout and retries"""
-        for attempt in range(max_retries):
-            try:
-                response = requests.post(
-                    f"{self.embedder_server}/encode",
-                    json={"texts": texts, "prompt": prompt},
-                    timeout=timeout,
-                )
-                embs = response.json()["embeddings"]
-                return np.asarray(embs)
-            except (requests.exceptions.RequestException, requests.exceptions.Timeout) as e:
-                if attempt == max_retries - 1:
-                    raise e
-                time.sleep(random.uniform(1, timeout))
-                continue
-        raise ValueError("Failed to encode hints")
-
-    def _similarity(
-        self,
-        texts1: list,
-        texts2: list,
-        timeout: int = 2,
-        max_retries: int = 5,
-    ):
-        """Call the similarity API endpoint with timeout and retries"""
-        for attempt in range(max_retries):
-            try:
-                response = requests.post(
-                    f"{self.embedder_server}/similarity",
-                    json={"texts1": texts1, "texts2": texts2},
-                    timeout=timeout,
-                )
-                similarities = response.json()["similarities"]
-                return np.asarray(similarities)
-            except (requests.exceptions.RequestException, requests.exceptions.Timeout) as e:
-                if attempt == max_retries - 1:
-                    raise e
-                time.sleep(random.uniform(1, timeout))
-                continue
-        raise ValueError("Failed to compute similarity")
-
-    def choose_hints_direct(self, task_name: str) -> list[str]:
-        hints = self.get_current_task_hints(task_name)
-        logger.info(f"Direct hints chosen: {hints}")
-        return hints
-
-    def get_current_task_hints(self, task_name):
-        hints_df = self.hint_db[
-            self.hint_db["task_name"].apply(lambda x: fnmatch.fnmatch(x, task_name))
-        ]
-        return hints_df["hint"].tolist()
-
-
->>>>>>> 15c56394
 @dataclass
 class PromptConfig:
     tag_screenshot: bool = True  # Whether to tag the screenshot with the last action.
