from dataclasses import asdict, dataclass
from functools import partial
from warnings import warn

<<<<<<< HEAD
from browsergym.experiments.agent import Agent

from agentlab.agents import dynamic_prompting as dp
from agentlab.agents.agent_args import AgentArgs
from agentlab.llm.chat_api import BaseModelArgs, make_system_message, make_user_message
from agentlab.llm.llm_utils import RetryError, retry
=======
from browsergym.experiments.agent import Agent, AgentInfo
from langchain.schema import HumanMessage, SystemMessage

from agentlab.agents import dynamic_prompting as dp
from agentlab.agents.agent_args import AgentArgs
from agentlab.llm.chat_api import BaseModelArgs
from agentlab.llm.llm_utils import RetryError, retry_raise
>>>>>>> 62035110
from agentlab.llm.tracking import cost_tracker_decorator

from .generic_agent_prompt import GenericPromptFlags, MainPrompt


@dataclass
class GenericAgentArgs(AgentArgs):
    chat_model_args: BaseModelArgs = None
    flags: GenericPromptFlags = None
    max_retry: int = 4

    def __post_init__(self):
        try:  # some attributes might be temporarily args.CrossProd for hyperparameter generation
            self.agent_name = f"GenericAgent-{self.chat_model_args.model_name}".replace("/", "_")
        except AttributeError:
            pass

    def set_benchmark(self, benchmark):
        if benchmark == "miniwob":
            self.flags.obs.use_html = True

    def prepare(self):
        return self.chat_model_args.prepare_server()

    def close(self):
        return self.chat_model_args.close_server()

    def make_agent(self):
        return GenericAgent(
            chat_model_args=self.chat_model_args, flags=self.flags, max_retry=self.max_retry
        )


class GenericAgent(Agent):

    def __init__(
        self,
        chat_model_args: BaseModelArgs,
        flags: GenericPromptFlags,
        max_retry: int = 4,
    ):

        self.chat_llm = chat_model_args.make_model()
        self.chat_model_args = chat_model_args
        self.max_retry = max_retry

        self.flags = flags
        self.action_set = dp.make_action_set(self.flags.action)
        self._obs_preprocessor = dp.make_obs_preprocessor(flags.obs)

        self._check_flag_constancy()
        self.reset(seed=None)

    def obs_preprocessor(self, obs: dict) -> dict:
        return self._obs_preprocessor(obs)

    @cost_tracker_decorator
    def get_action(self, obs):

        self.obs_history.append(obs)
        main_prompt = MainPrompt(
            action_set=self.action_set,
            obs_history=self.obs_history,
            actions=self.actions,
            memories=self.memories,
            thoughts=self.thoughts,
            previous_plan=self.plan,
            step=self.plan_step,
            flags=self.flags,
        )

        max_prompt_tokens, max_trunc_itr = self._get_maxes()

        system_prompt = dp.SystemPrompt().prompt

        prompt = dp.fit_tokens(
            shrinkable=main_prompt,
            max_prompt_tokens=max_prompt_tokens,
            model_name=self.chat_model_args.model_name,
            max_iterations=max_trunc_itr,
            additional_prompts=system_prompt,
        )

        try:
            # TODO, we would need to further shrink the prompt if the retry
            # cause it to be too long

            chat_messages = [
                make_system_message(system_prompt),
                make_user_message(prompt),
            ]
            ans_dict = retry(
                self.chat_llm,
                chat_messages,
                n_retry=self.max_retry,
                parser=main_prompt._parse_answer,
            )
        except RetryError as e:
            ans_dict = {"action": None}

        self.plan = ans_dict.get("plan", self.plan)
        self.plan_step = ans_dict.get("step", self.plan_step)
        self.actions.append(ans_dict["action"])
        self.memories.append(ans_dict.get("memory", None))
        self.thoughts.append(ans_dict.get("think", None))

<<<<<<< HEAD
        stats = self.chat_llm.get_stats()

        agent_info = dict(
=======
        agent_info = AgentInfo(
>>>>>>> 62035110
            think=ans_dict.get("think", None),
            chat_messages=chat_messages,
            stats=stats,
            extra_info={"chat_model_args": asdict(self.chat_model_args)},
        )
        return ans_dict["action"], agent_info

    def reset(self, seed=None):
        self.seed = seed
        self.plan = "No plan yet"
        self.plan_step = -1
        self.memories = []
        self.thoughts = []
        self.actions = []
        self.obs_history = []

    def _check_flag_constancy(self):
        flags = self.flags
        if flags.obs.use_som:
            if not flags.obs.use_screenshot:
                warn(
                    """
Warning: use_som=True requires use_screenshot=True. Disabling use_som."""
                )
                flags.obs.use_som = False
        if flags.obs.use_screenshot:
            if not self.chat_model_args.vision_support:
                warn(
                    """
Warning: use_screenshot is set to True, but the chat model \
does not support vision. Disabling use_screenshot."""
                )
                flags.obs.use_screenshot = False
        return flags

    def _get_maxes(self):
        maxes = (
            self.flags.max_prompt_tokens,
            self.chat_model_args.max_total_tokens,
            self.chat_model_args.max_input_tokens,
        )
        maxes = [m for m in maxes if m is not None]
        max_prompt_tokens = min(maxes) if maxes else None
        max_trunc_itr = (
            self.flags.max_trunc_itr
            if self.flags.max_trunc_itr
            else 20  # dangerous to change the default value here?
        )
        return max_prompt_tokens, max_trunc_itr


from functools import partial


def get_action_post_hoc(agent: GenericAgent, obs: dict, ans_dict: dict):
    """
    Get the action post-hoc for the agent.

    This function is used to get the action after the agent has already been run.
    Its goal is to recreate the prompt and the output of the agent a posteriori.
    The purpose is to build datasets for training the agents.

    Args:
        agent (GenericAgent): The agent for which the action is being determined.
        obs (dict): The observation dictionary to append to the agent's history.
        ans_dict (dict): The answer dictionary containing the plan, step, memory, think, and action.

    Returns:
        Tuple[str, str]: The complete prompt used for the agent and the reconstructed output based on the answer dictionary.
    """
    system_prompt = dp.SystemPrompt().prompt

    agent.obs_history.append(obs)

    main_prompt = MainPrompt(
        action_set=agent.action_set,
        obs_history=agent.obs_history,
        actions=agent.actions,
        memories=agent.memories,
        thoughts=agent.thoughts,
        previous_plan=agent.plan,
        step=agent.plan_step,
        flags=agent.flags,
    )

    max_prompt_tokens, max_trunc_itr = agent._get_maxes()

    fit_function = partial(
        dp.fit_tokens,
        max_prompt_tokens=max_prompt_tokens,
        model_name=agent.chat_model_args.model_name,
        max_iterations=max_trunc_itr,
    )

    instruction_prompt = fit_function(shrinkable=main_prompt)

    if isinstance(instruction_prompt, list):
        # NOTE: this is when we have images
        instruction_prompt = instruction_prompt[0]["text"]

    # TODO: make sure the bid is in the prompt

    output = ""

    # TODO: validate this
    agent.plan = ans_dict.get("plan", agent.plan)
    if agent.plan != "No plan yet":
        output += f"\n<plan>\n{agent.plan}\n</plan>\n"

    # TODO: is plan_step something that the agent's outputs?
    agent.plan_step = ans_dict.get("step", agent.plan_step)

    memory = ans_dict.get("memory", None)
    agent.memories.append(memory)
    if memory is not None:
        output += f"\n<memory>\n{memory}\n</memory>\n"

    thought = ans_dict.get("think", None)
    agent.thoughts.append(thought)
    if thought is not None:
        output += f"\n<think>\n{thought}\n</think>\n"

    action = ans_dict["action"]
    agent.actions.append(action)
    if action is not None:
        output += f"\n<action>\n{action}\n</action>"

    return system_prompt, instruction_prompt, output<|MERGE_RESOLUTION|>--- conflicted
+++ resolved
@@ -2,22 +2,12 @@
 from functools import partial
 from warnings import warn
 
-<<<<<<< HEAD
-from browsergym.experiments.agent import Agent
+from browsergym.experiments.agent import Agent, AgentInfo
 
 from agentlab.agents import dynamic_prompting as dp
 from agentlab.agents.agent_args import AgentArgs
 from agentlab.llm.chat_api import BaseModelArgs, make_system_message, make_user_message
 from agentlab.llm.llm_utils import RetryError, retry
-=======
-from browsergym.experiments.agent import Agent, AgentInfo
-from langchain.schema import HumanMessage, SystemMessage
-
-from agentlab.agents import dynamic_prompting as dp
-from agentlab.agents.agent_args import AgentArgs
-from agentlab.llm.chat_api import BaseModelArgs
-from agentlab.llm.llm_utils import RetryError, retry_raise
->>>>>>> 62035110
 from agentlab.llm.tracking import cost_tracker_decorator
 
 from .generic_agent_prompt import GenericPromptFlags, MainPrompt
@@ -124,13 +114,9 @@
         self.memories.append(ans_dict.get("memory", None))
         self.thoughts.append(ans_dict.get("think", None))
 
-<<<<<<< HEAD
         stats = self.chat_llm.get_stats()
 
-        agent_info = dict(
-=======
         agent_info = AgentInfo(
->>>>>>> 62035110
             think=ans_dict.get("think", None),
             chat_messages=chat_messages,
             stats=stats,
