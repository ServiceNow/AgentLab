--- conflicted
+++ resolved
@@ -2,7 +2,6 @@
 from dataclasses import asdict, dataclass
 from functools import partial
 from warnings import warn
-from functools import partial
 
 from browsergym.experiments.agent import Agent
 from browsergym.experiments.loop import AbstractAgentArgs
@@ -10,14 +9,9 @@
 
 from agentlab.agents import dynamic_prompting as dp
 from agentlab.agents.utils import openai_monitored_agent
-<<<<<<< HEAD
-from agentlab.llm.chat_api import ChatModelArgs
-from agentlab.llm.llm_utils import ParseError, RetryError, retry_and_fit, retry
-=======
 from agentlab.llm.chat_api import BaseModelArgs
 from agentlab.llm.llm_utils import ParseError, RetryError, retry_raise
 
->>>>>>> e8159f84
 from .generic_agent_prompt import GenericPromptFlags, MainPrompt
 
 
@@ -82,13 +76,8 @@
 
         system_prompt = dp.SystemPrompt().prompt
 
-<<<<<<< HEAD
-        fit_function = partial(
-            dp.fit_tokens,
-=======
         prompt = dp.fit_tokens(
             shrinkable=main_prompt,
->>>>>>> e8159f84
             max_prompt_tokens=max_prompt_tokens,
             model_name=self.chat_model_args.model_name,
             max_iterations=max_trunc_itr,
@@ -108,41 +97,6 @@
         try:
             # TODO, we would need to further shrink the prompt if the retry
             # cause it to be too long
-<<<<<<< HEAD
-            if self.flags.use_retry_and_fit:
-                ans_dict = retry_and_fit(
-                    self.chat_llm,
-                    main_prompt=main_prompt,
-                    system_prompt=dp.SystemPrompt().prompt,
-                    n_retry=self.max_retry,
-                    parser=parser,
-                    fit_function=fit_function,
-                    add_missparsed_messages=self.flags.add_missparsed_messages,
-                )
-            else:  # classic retry
-                prompt = fit_function(shrinkable=main_prompt)
-
-                chat_messages = [
-                    SystemMessage(content=dp.SystemPrompt().prompt),
-                    HumanMessage(content=prompt),
-                ]
-                ans_dict = retry(
-                    self.chat_llm, chat_messages, n_retry=self.max_retry, parser=parser
-                )
-                # inferring the number of retries, TODO: make this less hacky
-                ans_dict["n_retry"] = (len(chat_messages) - 3) / 2
-        except RetryError as e:
-            # Likely due to maximum retry. We catch it here to be able to return
-            # the list of messages for further analysis
-            ans_dict = {"action": None}
-
-            # TODO Debatable, it shouldn't be reported as some error, since we don't
-            # want to re-launch those failure.
-
-            # ans_dict["err_msg"] = str(e)
-            # ans_dict["stack_trace"] = traceback.format_exc()
-            ans_dict["n_retry"] = self.max_retry + 1
-=======
 
             chat_messages = [
                 SystemMessage(content=system_prompt),
@@ -163,16 +117,11 @@
 
             stats["n_retry"] = self.max_retry + 1
 
->>>>>>> e8159f84
         self.plan = ans_dict.get("plan", self.plan)
         self.plan_step = ans_dict.get("step", self.plan_step)
         self.actions.append(ans_dict["action"])
         self.memories.append(ans_dict.get("memory", None))
         self.thoughts.append(ans_dict.get("think", None))
-<<<<<<< HEAD
-        ans_dict["chat_model_args"] = asdict(self.chat_model_args)
-        return ans_dict["action"], ans_dict
-=======
 
         agent_info = dict(
             think=ans_dict.get("think", None),
@@ -181,7 +130,6 @@
             extra_info={"chat_model_args": asdict(self.chat_model_args)},
         )
         return ans_dict["action"], agent_info
->>>>>>> e8159f84
 
     def reset(self, seed=None):
         self.seed = seed
