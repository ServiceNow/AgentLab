"""
Note: This script is a convenience script to launch experiments instead of using
the command line.

Don't push your changes to this file to git unless you are making structural changes.
"""

from agentlab.analyze.inspect_results import get_most_recent_folder
from agentlab.experiments.launch_exp import main
from agentlab.experiments.exp_utils import RESULTS_DIR

# set basic config of loggig to debug
import logging

logging.basicConfig(level=logging.DEBUG)


exp_args_list = None

## select your experiment group here from exp_configs.py
# exp_group_name = "generic_agent_test"  ## this will make a very quick test
exp_group_name = "generic_agent_eval_llm"
# exp_group_name = "random_search"
# exp_group_name = "ablation_study_GPT_3_5"

## or from exp_configs_OSS.py
# exp_group_name = "tgi_toolkit_test"  ## this will make a very quick test
# exp_group_name = "OSS_eval"
# exp_group_name = "OSS_random_search"
# exp_group_name = "OSS_finetuning_eval"


## you can also specify the experiment group name directly here to relaunch it
# exp_group_name = "2024-01-22_23-46-25_random_search_prompt_OSS_LLMs"

# WorkArena Ablation Study for ICML
# exp_group_name = "2024-02-01_03-20-14_ablation_study_browsergym_workarena"

# MiniWob Ablation Study for ICML
# exp_group_name = "2024-02-01_03-24-01_ablation_study_browsergym_miniwob"


# exp_group_name = get_most_recent_folder(RESULTS_DIR).name

# relaunch_mode = "incomplete_only"
# relaunch_mode = "all_errors"
relaunch_mode = None


main(
    exp_root=RESULTS_DIR,
    exp_group_name=exp_group_name,
    exp_args_list=exp_args_list,
<<<<<<< HEAD
    n_jobs=16,  # 1 for debugging, -1 for all cores except 2
=======
    n_jobs=5,  # 1 for debugging, -1 for all cores except 2
>>>>>>> 920527ca
    relaunch_mode=relaunch_mode,  # choices = [None, 'incomplete_only', 'all_errors', 'server_errors']. if not None, make sure you're pointing to an existing experiment directory
    auto_accept=True,  # skip the prompt to accept the experiment
)<|MERGE_RESOLUTION|>--- conflicted
+++ resolved
@@ -51,11 +51,7 @@
     exp_root=RESULTS_DIR,
     exp_group_name=exp_group_name,
     exp_args_list=exp_args_list,
-<<<<<<< HEAD
-    n_jobs=16,  # 1 for debugging, -1 for all cores except 2
-=======
     n_jobs=5,  # 1 for debugging, -1 for all cores except 2
->>>>>>> 920527ca
     relaunch_mode=relaunch_mode,  # choices = [None, 'incomplete_only', 'all_errors', 'server_errors']. if not None, make sure you're pointing to an existing experiment directory
     auto_accept=True,  # skip the prompt to accept the experiment
 )