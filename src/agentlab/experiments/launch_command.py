"""
Note: This script is a convenience script to launch experiments instead of using
the command line.

Don't push your changes to this file to git unless you are making structural changes.
"""

# set basic config of loggig to debug
import logging

from agentlab.analyze.inspect_results import get_most_recent_folder
from agentlab.experiments.exp_utils import RESULTS_DIR
from agentlab.experiments.launch_exp import (
    import_object,
    make_study,
    relaunch_study,
    run_experiments,
    study_agent_on_benchmark,
)

logging.getLogger().setLevel(logging.INFO)

exp_args_list = None

<<<<<<< HEAD
## select your experiment group here from exp_configs.py
# exp_group_name = "generic_agent_test"  ## this will make a very quick test
exp_group_name = "step_agent_test"
# exp_group_name = "generic_agent_eval_llm"
# exp_group_name = "random_search"
# exp_group_name = "ablation_study_GPT_3_5"

## or from exp_configs_OSS.py
# exp_group_name = "tgi_toolkit_test"  ## this will make a very quick test
# exp_group_name = "OSS_random_search"

## you can also specify the experiment group name directly here to relaunch it
# exp_group_name = "2024-01-22_23-46-25_random_search_prompt_OSS_LLMs"

# WorkArena Ablation Study for ICML
# exp_group_name = "2024-02-01_03-20-14_ablation_study_browsergym_workarena"

# MiniWob Ablation Study for ICML
# exp_group_name = "2024-02-01_03-24-01_ablation_study_browsergym_miniwob"


# exp_group_name = get_most_recent_folder(RESULTS_DIR).name

=======
## select your experiment group here from generic_agent/exp_configs.py, as a Python path
exp_config = "agentlab.agents.generic_agent.exp_config.final_run"
# exp_config = "agentlab.agents.generic_agent.exp_config.generic_agent_test"  ## this will make a very quick test
# exp_config = "agentlab.agents.generic_agent.exp_config.generic_agent_eval_llm"
# exp_config = "agentlab.agents.generic_agent.exp_config.random_search"

## select your agent config here from generic_agent/agent_config.py, as a Python path
agent_config = "agentlab.agents.generic_agent.agent_config.AGENT_3_5"
# agent_config = "agentlab.agents.generic_agent.agent_config.AGENT_4o"
# agent_config = "agentlab.agents.generic_agent.agent_config.AGENT_4o_VISION"
# agent_config = "agentlab.agents.generic_agent.agent_config.AGENT_70B"
# agent_config = None # if exp_config uses a default agent

## select the benchmark to run on
benchmark = "miniwob"
# benchmark = "workarena.l1"
# benchmark = "workarena.l2"
# benchmark = "workarena.l3"
# benchmark = "webarena"

# You can also decide to relaunch experiments with the following options
>>>>>>> f278afeb
# relaunch_mode = "incomplete_only"
# relaunch_mode = "all_errors"
relaunch_mode = None

## If you want to relaunch experiments, specify the exp_root here, for example:
# exp_root = "<path-to-your-results>/2024-01-22_23-46-25_final_run"
# usually, you can just use the default:
exp_root = RESULTS_DIR  # + "/2024-01-22_23-46-25_final_run" if relaunching

## Extra arguments to pass to the experiment group
extra_kwargs = {}  # anything you want to pass to the experiment group defined in exp_config

## Number of parallel jobs
n_jobs = 1
# n_jobs = -1  # to use all available cores


if relaunch_mode is not None:
    assert exp_root is not None, "You must specify an exp_root to relaunch experiments."
    exp_args_list, exp_dir = relaunch_study(exp_root, relaunch_mode)
else:
    # we launch an experiment using the exp_config
    assert exp_config is not None, "You must specify an exp_config."
    study_func = import_object(exp_config)
    if agent_config is not None:
        agent = import_object(agent_config)
        exp_args_list, exp_dir = study_agent_on_benchmark(
            exp_root, study_func, agent, benchmark, extra_kwargs
        )
    else:
        exp_args_list, exp_dir = make_study(exp_root, study_func, extra_kwargs)

# run the experiments
run_experiments(n_jobs, exp_args_list, exp_dir)<|MERGE_RESOLUTION|>--- conflicted
+++ resolved
@@ -22,33 +22,9 @@
 
 exp_args_list = None
 
-<<<<<<< HEAD
-## select your experiment group here from exp_configs.py
-# exp_group_name = "generic_agent_test"  ## this will make a very quick test
-exp_group_name = "step_agent_test"
-# exp_group_name = "generic_agent_eval_llm"
-# exp_group_name = "random_search"
-# exp_group_name = "ablation_study_GPT_3_5"
-
-## or from exp_configs_OSS.py
-# exp_group_name = "tgi_toolkit_test"  ## this will make a very quick test
-# exp_group_name = "OSS_random_search"
-
-## you can also specify the experiment group name directly here to relaunch it
-# exp_group_name = "2024-01-22_23-46-25_random_search_prompt_OSS_LLMs"
-
-# WorkArena Ablation Study for ICML
-# exp_group_name = "2024-02-01_03-20-14_ablation_study_browsergym_workarena"
-
-# MiniWob Ablation Study for ICML
-# exp_group_name = "2024-02-01_03-24-01_ablation_study_browsergym_miniwob"
-
-
-# exp_group_name = get_most_recent_folder(RESULTS_DIR).name
-
-=======
 ## select your experiment group here from generic_agent/exp_configs.py, as a Python path
 exp_config = "agentlab.agents.generic_agent.exp_config.final_run"
+# exp_config = "step_agent_test"
 # exp_config = "agentlab.agents.generic_agent.exp_config.generic_agent_test"  ## this will make a very quick test
 # exp_config = "agentlab.agents.generic_agent.exp_config.generic_agent_eval_llm"
 # exp_config = "agentlab.agents.generic_agent.exp_config.random_search"
@@ -68,7 +44,6 @@
 # benchmark = "webarena"
 
 # You can also decide to relaunch experiments with the following options
->>>>>>> f278afeb
 # relaunch_mode = "incomplete_only"
 # relaunch_mode = "all_errors"
 relaunch_mode = None
