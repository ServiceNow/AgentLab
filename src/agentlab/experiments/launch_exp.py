--- conflicted
+++ resolved
@@ -15,7 +15,6 @@
     return obj
 
 
-<<<<<<< HEAD
 def run_experiments(
     n_jobs,
     exp_args_list: list[ExpArgs],
@@ -23,18 +22,6 @@
     parallel_backend="joblib",
     save_transition_history=False,
 ):
-=======
-def wait_and_run(exp_args: ExpArgs, wait_func):
-    try:
-        wait_func()
-    except Exception as e:
-        logging.error(f"Error with wait_func: {e}")
-        return
-    exp_args.run()
-
-
-def run_experiments(n_jobs, exp_args_list: list[ExpArgs], exp_dir, parallel_backend="joblib"):
->>>>>>> ee0d5e27
     """Run a list of ExpArgs in parallel.
 
     To ensure optimal parallelism, make sure ExpArgs.depend_on is set correctly
@@ -64,27 +51,10 @@
         logging.warning("Only 1 job, switching to sequential backend.")
         parallel_backend = "sequential"
 
-<<<<<<< HEAD
     logging.info(f"Saving experiments to {study_dir}")
     for exp_args in exp_args_list:
         exp_args.agent_args.prepare()
         exp_args.prepare(exp_root=study_dir)
-=======
-    logging.info(f"Saving experiments to {exp_dir}")
-    wait_funcs = []
-    for exp_args in exp_args_list:
-        # server_info, wait_func = exp_args.agent_args.prepare()
-        output = exp_args.agent_args.prepare()
-        if isinstance(output, tuple):
-            _, wait_func = output
-            wait_funcs.append(wait_func)
-        exp_args.prepare(exp_root=exp_dir)
-
-    # logging.info(f"Saving experiments to {exp_dir}")
-    # for exp_args in exp_args_list:
-    # exp_args.agent_args.prepare()
-    # exp_args.prepare(exp_root=exp_dir)
->>>>>>> ee0d5e27
     try:
         if parallel_backend == "joblib":
             from joblib import Parallel, delayed
