--- conflicted
+++ resolved
@@ -1,26 +1,14 @@
 import logging
 import time as t
 from pathlib import Path
-<<<<<<< HEAD
+
 import numpy as np
 import pandas as pd
-import time as t
-import logging
-
-logger = logging.getLogger(__name__)
-
-from browsergym.experiments import EnvArgs
-
-=======
-
-import numpy as np
-import pandas as pd
 
 logger = logging.getLogger(__name__)
 
 from browsergym.experiments import EnvArgs
 from browsergym.webarena import ALL_WEBARENA_TASK_IDS
->>>>>>> e8159f84
 
 df = pd.read_csv(Path(__file__).parent / "miniwob_tasks_all.csv")
 # append miniwob. to task_name column
@@ -99,11 +87,7 @@
 
 
 def get_benchmark_env_args(
-<<<<<<< HEAD
-    benchmark_name: str, meta_seed=42, max_steps=None, n_repeat=None
-=======
     benchmark_name: str, meta_seed=42, max_steps=None, n_repeat=None, is_agent_curriculum=True
->>>>>>> e8159f84
 ) -> list[EnvArgs]:
     """
     Returns a list of EnvArgs for the given benchmark_name.
@@ -115,8 +99,6 @@
             if None, it will use the default value for the benchmark.
         n_repeat: None or int. The number of seeds for each task.
             if None, it will use the default value for the benchmark.
-<<<<<<< HEAD
-=======
         is_agent_curriculum: wether to use the agent curriculum or the human curriculum.
 
     Returns:
@@ -125,7 +107,6 @@
     Raises:
         ValueError: If the benchmark_name is not recognized, or if the benchmark_name is not
             followed by a subcategory for workarena.
->>>>>>> e8159f84
     """
     env_args_list = []
     rng = np.random.RandomState(meta_seed)
@@ -137,13 +118,8 @@
 
     max_steps_default = {
         "workarena.l1": 15,
-<<<<<<< HEAD
-        "workarena.l2": 30,
-        "workarena.l3": 30,
-=======
         "workarena.l2": 50,
         "workarena.l3": 50,
->>>>>>> e8159f84
         "webarena": 15,
         "miniwob": 10,
     }
@@ -169,11 +145,7 @@
 
     if benchmark_name.startswith("workarena"):
         t0 = t.time()
-<<<<<<< HEAD
-        from browsergym.workarena import ATOMIC_TASKS
-=======
         from browsergym.workarena import ALL_WORKARENA_TASKS, ATOMIC_TASKS, get_all_tasks_agents
->>>>>>> e8159f84
 
         dt = t.time() - t0
         print(f"done importing workarena, took {dt:.2f} seconds")
@@ -186,16 +158,6 @@
             task_names = [task for task in task_names if "sort" in task]
             env_args_list = _make_env_args(task_names, max_steps, n_repeat, rng)
 
-<<<<<<< HEAD
-        elif benchmark_name == "workarena.l1":
-            task_names = [task.get_task_id() for task in ATOMIC_TASKS]
-            env_args_list = _make_env_args(task_names, max_steps, n_repeat, rng)
-
-        else:
-            if benchmark_name in ["workarena.l2", "workarena.l3"]:
-                raise ValueError(
-                    f"Benchmark {benchmark_name} not supported yet, please wait for the WorkArena++ release."
-=======
         else:
             for task, seed in get_all_tasks_agents(
                 filter=".".join(filters[1:]),
@@ -206,17 +168,12 @@
                 task_name = task.get_task_id()
                 env_args_list.append(
                     EnvArgs(task_name=task_name, task_seed=seed, max_steps=max_steps)
->>>>>>> e8159f84
                 )
 
     elif benchmark_name == "webarena":
         from browsergym.webarena import ALL_WEBARENA_TASK_IDS
 
         env_args_list = _make_env_args(ALL_WEBARENA_TASK_IDS, max_steps, n_repeat, rng)
-<<<<<<< HEAD
-    elif benchmark_name == "miniwob":
-        env_args_list = _make_env_args(MINIWOB_ALL, max_steps, n_repeat, rng)
-=======
     elif benchmark_name.startswith("miniwob"):
         miniwob_benchmarks_map = {
             "miniwob": MINIWOB_ALL,
@@ -224,7 +181,6 @@
         env_args_list = _make_env_args(
             miniwob_benchmarks_map[benchmark_name], max_steps, n_repeat, rng
         )
->>>>>>> e8159f84
     else:
         raise ValueError(f"Unknown benchmark name: {benchmark_name}")
 
@@ -240,15 +196,8 @@
 
 
 if __name__ == "__main__":
-<<<<<<< HEAD
-    env_args_list = get_benchmark_env_args("workarena.l1.sort")
-    print(f"Number of tasks: {len(env_args_list)}")
-    for env_args in env_args_list:
-        print(env_args.task_seed, env_args.task_name)
-=======
     env_args_list = get_benchmark_env_args("workarena.l2")
     print(f"Number of tasks: {len(env_args_list)}")
     for env_args in env_args_list:
         if "infeasible" in env_args.task_name:
-            print(env_args.task_seed, env_args.task_name)
->>>>>>> e8159f84
+            print(env_args.task_seed, env_args.task_name)