--- conflicted
+++ resolved
@@ -4,15 +4,6 @@
 
 import numpy as np
 import pandas as pd
-<<<<<<< HEAD
-=======
-import time as t
-import logging
-import numpy as np
-
-t0 = t.time()
-from browsergym.workarena import ALL_WORKARENA_TASKS, ATOMIC_TASKS, get_all_tasks_agents
->>>>>>> 23aa9397
 
 logger = logging.getLogger(__name__)
 
