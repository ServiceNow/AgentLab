--- conflicted
+++ resolved
@@ -914,10 +914,7 @@
         import browsergym.workarena
     elif task_name.startswith("webarena"):
         import browsergym.webarena
-<<<<<<< HEAD
         import browsergym.webarena_verified
-=======
->>>>>>> 8d81f3c5
         import browsergym.webarenalite
     elif task_name.startswith("visualwebarena"):
         import browsergym.visualwebarena
