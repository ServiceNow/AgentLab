from abc import ABC, abstractmethod
import gzip
import logging
import pickle
import uuid
from abc import ABC, abstractmethod
from dataclasses import dataclass
from datetime import datetime
from pathlib import Path

import bgym
from bgym import Benchmark, EnvArgs, ExpArgs
from slugify import slugify

from agentlab.agents.agent_args import AgentArgs
from agentlab.analyze import inspect_results
from agentlab.experiments import reproducibility_util as repro
from agentlab.experiments.exp_utils import RESULTS_DIR, add_dependencies
from agentlab.experiments.launch_exp import find_incomplete, non_dummy_count, run_experiments
<<<<<<< HEAD

=======
>>>>>>> b115b271

logger = logging.getLogger(__name__)


def make_study(
<<<<<<< HEAD
    agent_args: list[AgentArgs],
    benchmark: bgym.Benchmark,
=======
    agent_args: list[AgentArgs] | AgentArgs,
    benchmark: bgym.Benchmark | str,
>>>>>>> b115b271
    logging_level_stdout=logging.WARNING,
    suffix="",
    comment=None,
    ignore_dependencies=False,
):
<<<<<<< HEAD

    if isinstance(benchmark, str):
        benchmark = bgym.DEFAULT_BENCHMARKS[benchmark]()

    """Make a study from a list of agents and a benchmark."""
=======
    """Run a list of agents on a benchmark.

    Args:
        agent_args: list[AgentArgs] | AgentArgs
            The agent configuration(s) to run. *IMPORTANT*: these objects will be pickled and
            unpickled.  Make sure they are imported from a package that is accessible from
            PYTHONPATH. Otherwise, it won't load in agentlab-xray.
        benchmark: bgym.Benchmark | str
            The benchmark to run the agents on. See bgym.DEFAULT_BENCHMARKS for the main ones. You
            can also make your own by modifying an existing one.
        logging_level_stdout: int
            The logging level for the stdout of the main script. Each job will have its own logging
            level that will save into file and can be seen in agentlab-xray.
        suffix: str
            A suffix to add to the study name. This can be useful to keep track of your experiments.
            By default the study name contains agent name, benchmark name and date.
        comment: str
            Extra comments from the authors of this study to be stored in the reproducibility
            information. Leave any extra information that can explain why results could be different
            than expected.
        ignore_dependencies: bool
            If True, ignore the dependencies of the tasks in the benchmark. *Use with caution.* So
            far, only WebArena and VisualWebArena have dependencies between tasks to minimize the
            influence of solving one task before another one. This dependency graph allows
            experiments to run in parallel while respecting task dependencies. However, it still
            can't run more than 4 and, in practice it's speeding up evaluation by a factor of only
            3x compare to sequential executionz. To accelerate execution, you can ignore
            dependencies and run in full parallel. This leads to a decrease in performance of about
            1%-2%, and could be more. Note: ignore_dependencies on VisualWebArena doesn't work.

    Returns:
        Study object or SequentialStudies object if the benchmark requires manual reset after each
        evaluation such as WebArena and VisualWebArena.
    """

    if not isinstance(agent_args, (list, tuple)):
        agent_args = [agent_args]

    if isinstance(benchmark, str):
        benchmark = bgym.DEFAULT_BENCHMARKS[benchmark.lower()]()

>>>>>>> b115b271
    if "webarena" in benchmark.name and len(agent_args) > 1:
        logger.warning(
            "*WebArena* requires manual reset after each evaluation. Running through SequentialStudies."
        )
        studies = []
        for agent in agent_args:
            studies.append(
                Study(
                    [agent],
                    benchmark,
                    logging_level=logging_level_stdout,
                    suffix=suffix,
                    comment=comment,
                    ignore_dependencies=ignore_dependencies,
                )
            )

        return SequentialStudies(studies)
    else:
        return Study(
            agent_args,
            benchmark,
            logging_level=logging_level_stdout,
            suffix=suffix,
            comment=comment,
            ignore_dependencies=ignore_dependencies,
        )


class AbstractStudy(ABC):
<<<<<<< HEAD
=======
    """Abstract class for a study."""

>>>>>>> b115b271
    dir: Path = None
    suffix: str = ""

    @abstractmethod
    def find_incomplete(self, include_errors=True):
<<<<<<< HEAD
        """Search for missing"""
=======
        """Prepare the study for relaunching by finding incomplete experiments"""
>>>>>>> b115b271

    @abstractmethod
    def run(self, n_jobs=1, parallel_backend="ray", strict_reproducibility=False, n_relaunch=3):
        """Run the study"""

    def make_dir(self, exp_root=RESULTS_DIR):
<<<<<<< HEAD
=======
        """Create a directory for the study"""
>>>>>>> b115b271
        if self.dir is None:
            dir_name = f"{datetime.now().strftime('%Y-%m-%d_%H-%M-%S')}_{self.name}"

            self.dir = Path(exp_root) / dir_name
        self.dir.mkdir(parents=True, exist_ok=True)

    def save(self, exp_root=RESULTS_DIR):
        """Pickle the study to the directory"""
        # TODO perhaps remove exp_args_list before pickling and when loading bring them from the individual directories

        self.make_dir(exp_root=exp_root)
        with gzip.open(self.dir / "study.pkl.gz", "wb") as f:
            pickle.dump(self, f)

    def get_results(self, suffix="", also_save=True):
        """Recursively load all results from the study directory and summarize them."""
        result_df = inspect_results.load_result_df(self.dir)
        error_report = inspect_results.error_report(result_df, max_stack_trace=3, use_log=True)
        summary_df = inspect_results.summarize_study(result_df)

        if also_save:
            suffix = f"_{suffix}" if suffix else ""
            result_df.to_csv(self.dir / f"result_df{suffix}.csv")
            summary_df.to_csv(self.dir / f"summary_df{suffix}.csv")
            (self.dir / f"error_report{suffix}.md").write_text(error_report)

        return result_df, summary_df, error_report


@dataclass
class Study(AbstractStudy):
    """A study coresponds to one or multiple agents evaluated on a benchmark.

    This is part of the high level API to help keep experiments organized and reproducible.

    Attributes:
        agent_args: list[AgentArgs]
            The agent configuration(s) to run. *IMPORTANT*: these objects will be pickled and
            unpickled.  Make sure they are imported from a package that is accessible from
            PYTHONPATH. Otherwise, it won't load in agentlab-xray.
        benchmark: bgym.Benchmark | str
            The benchmark to run the agents on. See bgym.DEFAULT_BENCHMARKS for the main ones. You
            can also make your own by modifying an existing one.
        dir: Path
            The directory where the study will be saved. If None, a directory will be created in
            RESULTS_DIR.
        suffix: str
            A suffix to add to the study name. This can be useful to keep track of your experiments.
            By default the study name contains agent name, benchmark name and date.
        uuid: str
            A unique identifier for the study.
        reproducibility_info: dict
            Information about the study that may affect the reproducibility of the experiment. e.g.:
            versions of BrowserGym, benchmark, AgentLab...
        logging_level: int
            The logging level for individual jobs.
        logging_level_stdout: int
            The logging level for the stdout of the main script. Each job will have its own logging
            level that will save into file and can be seen in agentlab-xray.
        comment: str
            Extra comments from the authors of this study to be stored in the reproducibility
            information. Leave any extra information that can explain why results could be different
            than expected.
        ignore_dependencies: bool
            If True, ignore the dependencies of the tasks in the benchmark. *Use with caution.* So
            far, only WebArena and VisualWebArena have dependencies between tasks to minimize the
            influence of solving one task before another one. This dependency graph allows
            experiments to run in parallel while respecting task dependencies. However, it still
            can't run more than 4 and, in practice it's speeding up evaluation by a factor of only
            3x compare to sequential executionz. To accelerate execution, you can ignore
            dependencies and run in full parallel. This leads to a decrease in performance of about
            1%-2%, and could be more. Note: ignore_dependencies on VisualWebArena doesn't work.
        avg_step_timeout: int
            The average step timeout in seconds. This is used to stop the experiments if they are
            taking too long. The default is 60 seconds.
        demo_mode: bool
            If True, the experiments will be run in demo mode, which will record videos, and enable
            visual effects for actions.
    """

    agent_args: list[AgentArgs] = None
    benchmark: Benchmark | str = None
    dir: Path = None
    suffix: str = ""  # used for adding a personnal comment to the study name
    uuid: str = None
    reproducibility_info: dict = None
    logging_level: int = logging.DEBUG
    logging_level_stdout: int = logging.WARNING
    comment: str = None  # Extra comments from the authors of this study
    ignore_dependencies: bool = False
    avg_step_timeout: int = 60
    demo_mode: bool = False

    def __post_init__(self):
        """Initialize the study. Set the uuid, and generate the exp_args_list."""
        self.uuid = uuid.uuid4()
        if isinstance(self.benchmark, str):
            self.benchmark = bgym.DEFAULT_BENCHMARKS[self.benchmark.lower()]()
        if isinstance(self.dir, str):
            self.dir = Path(self.dir)
        self.make_exp_args_list()

    def make_exp_args_list(self):
        """Generate the exp_args_list from the agent_args and the benchmark."""
        self.exp_args_list = _agents_on_benchmark(
            self.agent_args,
            self.benchmark,
            logging_level=self.logging_level,
            logging_level_stdout=self.logging_level_stdout,
            ignore_dependencies=self.ignore_dependencies,
            demo_mode=self.demo_mode,
        )

    def find_incomplete(self, include_errors=True):
        """Find incomplete or errored experiments in the study directory for relaunching.

        Args:
            include_errors: bool
                If True, include errored experiments in the list.

        Returns:
            list[ExpArgs]: The list of all experiments with completed ones replaced by a
                dummy exp_args to keep the task dependencies.
        """
        self.exp_args_list = find_incomplete(self.dir, include_errors=include_errors)
        n_incomplete = non_dummy_count(self.exp_args_list)
        n_error = [
            getattr(exp_args, "status", "incomplete") == "error" for exp_args in self.exp_args_list
        ].count(True)
        return n_incomplete, n_error

    def load_exp_args_list(self):
        logger.info(f"Loading experiments from {self.dir}")
        self.exp_args_list = list(inspect_results.yield_all_exp_results(savedir_base=self.dir))

    def set_reproducibility_info(self, strict_reproducibility=False, comment=None):
        """Gather relevant information that may affect the reproducibility of the experiment

        e.g.: versions of BrowserGym, benchmark, AgentLab...

        Args:
            strict_reproducibility: bool
                If True, all modifications have to be committed before running the experiments.
                Also, if relaunching a study, it will not be possible if the code has changed.
            comment: str
                Extra comment to add to the reproducibility information.
        """
        agent_names = [a.agent_name for a in self.agent_args]
        info = repro.get_reproducibility_info(
            agent_names,
            self.benchmark,
            self.uuid,
            ignore_changes=not strict_reproducibility,
            comment=comment,
        )
        if self.reproducibility_info is not None:
            repro.assert_compatible(
                self.reproducibility_info, info, raise_if_incompatible=strict_reproducibility
            )
        self.reproducibility_info = info

    def run(
        self,
        n_jobs=1,
        parallel_backend="ray",
        strict_reproducibility=False,
        n_relaunch=3,
        relaunch_errors=True,
    ):

        self.set_reproducibility_info(
            strict_reproducibility=strict_reproducibility, comment=self.comment
        )
        self.save()

        n_exp = len(self.exp_args_list)
        last_error_count = None

        for i in range(n_relaunch):
            logger.info(f"Launching study {self.name} - trial {i + 1} / {n_relaunch}")
            self._run(n_jobs, parallel_backend, strict_reproducibility)

            suffix = f"trial_{i + 1}_of_{n_relaunch}"
            _, summary_df, _ = self.get_results(suffix=suffix)
            logger.info("\n" + str(summary_df))

            n_incomplete, n_error = self.find_incomplete(include_errors=relaunch_errors)

            if n_error / n_exp > 0.3:
                logger.warning(f"More than 30% of the experiments errored. Stopping the study.")
                return

            if last_error_count is not None and n_error >= last_error_count:
                logger.warning(
                    f"Last trial did not reduce the number of errors. Stopping the study."
                )
                return

            if n_incomplete == 0:
                logger.info(f"Study {self.name} finished.")
                return

        logger.warning(
            f"Study {self.name} did not finish after {n_relaunch} trials. There are {n_incomplete} incomplete experiments."
        )

    def _run(self, n_jobs=1, parallel_backend="joblib", strict_reproducibility=False):
        """Run all experiments in the study in parallel when possible.

        Args:
            n_jobs: int
                Number of parallel jobs.
            parallel_backend: str
                Parallel backend to use. Either "joblib", "dask" or "sequential".
            strict_reproducibility: bool
                If True, all modifications have to be committed before running the experiments.
                Also, if relaunching a study, it will not be possible if the code has changed.

        Raises:
            ValueError: If the exp_args_list is None.
        """

        if self.exp_args_list is None:
            raise ValueError("exp_args_list is None. Please set exp_args_list before running.")

        logger.info("Preparing backends...")
        self.benchmark.prepare_backends()
        logger.info("Backends ready.")

        run_experiments(
            n_jobs,
            self.exp_args_list,
            self.dir,
            parallel_backend=parallel_backend,
            avg_step_timeout=self.avg_step_timeout,
        )

    def append_to_journal(self, strict_reproducibility=True):
        """Append the study to the journal.

        Args:
            strict_reproducibility: bool
                If True, incomplete experiments will raise an error.
        """
        _, summary_df, _ = self.get_results()
        repro.append_to_journal(
            self.reproducibility_info,
            summary_df,
            strict_reproducibility=strict_reproducibility,
        )

    @property
    def name(self):
        agent_names = [a.agent_name for a in self.agent_args]
        return _make_study_name(agent_names, [self.benchmark.name], self.suffix)

    def override_max_steps(self, max_steps):
        for exp_args in self.exp_args_list:
            exp_args.env_args.max_steps = max_steps

    @staticmethod
    def load(dir: Path) -> "Study":
        dir = Path(dir)
        study_path = dir / "study.pkl.gz"
        if not study_path.exists() and dir.is_dir():
            # For backward compatibility
            first_result = next(
                inspect_results.yield_all_exp_results(savedir_base=dir, progress_fn=None)
            )
            benchmark_name = first_result.exp_args.env_args.task_name.split(".")[0]
            agent_args = first_result.exp_args.agent_args
            study = Study(agent_args=agent_args, benchmark=benchmark_name, dir=dir)
        else:
            with gzip.open(dir / "study.pkl.gz", "rb") as f:
                study = pickle.load(f)  # type: Study
            study.dir = dir

            # # just a check
            # for i, exp_args in enumerate(study.exp_args_list):
            #     if exp_args.order != i:
            #         logging.warning(f"The order of the experiments is not correct. {exp_args.order} != {i}")

        return study

    @staticmethod
    def load_most_recent(root_dir: Path = None, contains=None) -> "Study":
        return Study.load(get_most_recent_study(root_dir, contains=contains))


def _make_study_name(agent_names, benchmark_names, suffix=None):
    """Make a study name from the agent and benchmark names."""
<<<<<<< HEAD
=======

    # extract unique agent and benchmark names
    agent_names = list(set(agent_names))
    benchmark_names = list(set(benchmark_names))

>>>>>>> b115b271
    if len(agent_names) == 1:
        agent_name = agent_names[0]
    else:
        agent_name = f"{len(agent_names)}_agents"

    if len(benchmark_names) == 1:
        benchmark_name = benchmark_names[0]
    else:
        benchmark_name = f"{len(benchmark_names)}_benchmarks"

    study_name = f"{agent_name}_on_{benchmark_name}_{suffix if suffix else ''}"

    return slugify(study_name, max_length=200, allow_unicode=True)


@dataclass
class SequentialStudies(AbstractStudy):
    """
    Sequential execution of multiple studies.

    This is required for e.g. WebArena, where a server reset is required between evaluations of each agent.
    """

    studies: list[Study]

    @property
    def name(self):
        """The name of the study."""
        agent_names = [a.agent_name for study in self.studies for a in study.agent_args]
        benchmark_names = [study.benchmark.name for study in self.studies]
        return _make_study_name(agent_names, benchmark_names, self.suffix)

    def find_incomplete(self, include_errors=True):
        for study in self.studies:
            study.find_incomplete(include_errors=include_errors)

    def run(self, n_jobs=1, parallel_backend="ray", strict_reproducibility=False, n_relaunch=3):

<<<<<<< HEAD
        self.save()

        for study in self.studies:
            study.make_dir(exp_root=self.dir)
=======
        # This sequence of of making directories is important to make sure objects are materialized
        # properly before saving. Otherwise relaunch may not work properly.
        self.make_dir()
        for study in self.studies:
            study.make_dir(exp_root=self.dir)

        self.save()

        for study in self.studies:
>>>>>>> b115b271
            study.run(n_jobs, parallel_backend, strict_reproducibility, n_relaunch)
        _, summary_df, _ = self.get_results()
        logger.info("\n" + str(summary_df))
        logger.info(f"SequentialStudies {self.name} finished.")

    def override_max_steps(self, max_steps):
        for study in self.studies:
            study.override_max_steps(max_steps)

    def append_to_journal(self, strict_reproducibility=True):
        for study in self.studies:
            study.append_to_journal(strict_reproducibility=strict_reproducibility)


def get_most_recent_study(
    root_dir: Path = None, date_format: str = "%Y-%m-%d_%H-%M-%S", contains=None
):
    """Return the most recent directory based on the date in the folder name.

    Args:
        root_dir: The directory to search in
        date_format: The format of the date in the folder name
        contains: If not None, only consider folders that contains this string

    Returns:
        Path: The most recent folder satisfying the conditions
    """

    if root_dir is None:
        root_dir = RESULTS_DIR

    most_recent_folder = None
    most_recent_time = datetime.min

    for item in root_dir.iterdir():
        if item.is_dir() and not item.name.startswith("_"):
            if contains is not None and contains not in item.name:
                continue
            try:
                folder_date = datetime.strptime("_".join(item.name.split("_")[:2]), date_format)
                if folder_date > most_recent_time:
                    most_recent_time = folder_date
                    most_recent_folder = item
            except (ValueError, IndexError):
                continue

    return most_recent_folder


def set_demo_mode(env_args_list: list[EnvArgs]):
    """Set the demo mode for the experiments. This can be useful for generating videos for demos."""
    for env_args in env_args_list:
        env_args.viewport = {"width": 1280, "height": 720}
        env_args.record_video = True
        env_args.wait_for_user_message = False
        env_args.slow_mo = 1000


def _agents_on_benchmark(
    agents: list[AgentArgs] | AgentArgs,
    benchmark: bgym.Benchmark,
    demo_mode=False,
    logging_level: int = logging.INFO,
    logging_level_stdout: int = logging.INFO,
    ignore_dependencies=False,
):
    """Run one or multiple agents on a benchmark.

    Args:
        agents: list[AgentArgs] | AgentArgs
            The agent configuration(s) to run.
        benchmark: bgym.Benchmark
            The benchmark to run the agents on.
        demo_mode: bool
            If True, the experiments will be run in demo mode.
        logging_level: int
            The logging level for individual jobs.
        logging_level_stdout: int
            The logging level for the stdout.
        ignore_dependencies: bool
            If True, the dependencies will be ignored and all experiments can be run in parallel.

    Returns:
        list[ExpArgs]: The list of experiments to run.
<<<<<<< HEAD
=======

    Raises:
        ValueError: If multiple agents are run on a benchmark that requires manual reset.
>>>>>>> b115b271
    """

    if not isinstance(agents, (list, tuple)):
        agents = [agents]

    if benchmark.name.startswith("visualwebarena") or benchmark.name.startswith("webarena"):
        if len(agents) > 1:
            raise ValueError(
                f"Only one agent can be run on {benchmark.name} since the instance requires manual reset after each evaluation."
            )

    for agent in agents:
        agent.set_benchmark(benchmark, demo_mode)  # the agent can adapt (lightly?) to the benchmark

    env_args_list = benchmark.env_args_list
    if demo_mode:
        set_demo_mode(env_args_list)

    exp_args_list = []

    for agent in agents:
        for env_args in env_args_list:
            exp_args = ExpArgs(
                agent_args=agent,
                env_args=env_args,
                logging_level=logging_level,
                logging_level_stdout=logging_level_stdout,
            )
            exp_args_list.append(exp_args)

    for i, exp_args in enumerate(exp_args_list):
        exp_args.order = i

    # not required with ray, but keeping around if we would need it for visualwebareana on joblib
    # _flag_sequential_exp(exp_args_list, benchmark)

    if not ignore_dependencies:
        # populate the depends_on field based on the task dependencies in the benchmark
        exp_args_list = add_dependencies(exp_args_list, benchmark.dependency_graph_over_tasks())
    else:
        logger.warning(
            f"Ignoring dependencies for benchmark {benchmark.name}. This could lead to different results."
        )

    return exp_args_list


# def _flag_sequential_exp(exp_args_list: list[ExpArgs], benchmark: Benchmark):
#     if benchmark.name.startswith("visualwebarena"):
#         sequential_subset = benchmark.subset_from_glob("requires_reset", "True")
#         sequential_subset = set(
#             [env_args.task_name for env_args in sequential_subset.env_args_list]
#         )
#         for exp_args in exp_args_list:
#             if exp_args.env_args.task_name in sequential_subset:
#                 exp_args.sequential = True


# def ablation_study(start_agent: AgentArgs, changes, benchmark: str, demo_mode=False):
#     """Ablation study of an agent.

#     Changes is a list of tuples (path_to_attribute, value) to change in the agent
#     configuration.

#     Args:
#         start_agent: AgentArgs
#             The agent configuration to start from.

#         changes: list[tuple]
#             The changes to apply to the agent configuration.

#         benchmark: str
#             The benchmark to use.

#         demo_mode: bool
#             If True, the experiments will be run in demo mode.

#     Returns:
#         Study
#     """
#     agents = args.make_ablation_study(start_agent, changes)
#     study = run_agents_on_benchmark(agents, benchmark, demo_mode=demo_mode)
#     study.suffix = "ablation_study"
#     return study


# def random_search(
#     random_agent: AgentArgs = RANDOM_SEARCH_AGENT,
#     n_samples=10,
#     benchmark: str = "miniwob",
#     demo_mode=False,
# ):
#     """
#     Random search of AgentArgs (NOTE: not fully tested since refactoring)

#     The random search mechanism will recursively search through dataclasses and
#     dict to find attributes of type args.Choice. It will sample iid and replace
#     with the corresponding value.

#     *WARINING* The standard errror of the experiment will usually be relatively high and
#     the search space is usually big so the false discovery rate will likely be
#     high. Make sure to analyze the results with caution and don't actually draw
#     final conclusions from these experiments.

#     Args:
#         agent: AgentArgs
#             The agent configuration, with some sub-arguments defined as args.Choice.

#         n_samples: int
#             The number of samples to take.

#         benchmark: str
#             The benchmark to use.

#         demo_mode: bool
#             If True, the experiments will be run in demo mode.

#     Returns:
#         Study
#     """
#     agents = args.sample_and_expand_cross_product(random_agent, n_samples)
#     study = run_agents_on_benchmark(agents, benchmark, demo_mode=demo_mode)
#     study.suffix = "random_search"
#     return study<|MERGE_RESOLUTION|>--- conflicted
+++ resolved
@@ -17,34 +17,18 @@
 from agentlab.experiments import reproducibility_util as repro
 from agentlab.experiments.exp_utils import RESULTS_DIR, add_dependencies
 from agentlab.experiments.launch_exp import find_incomplete, non_dummy_count, run_experiments
-<<<<<<< HEAD
-
-=======
->>>>>>> b115b271
 
 logger = logging.getLogger(__name__)
 
 
 def make_study(
-<<<<<<< HEAD
-    agent_args: list[AgentArgs],
-    benchmark: bgym.Benchmark,
-=======
     agent_args: list[AgentArgs] | AgentArgs,
     benchmark: bgym.Benchmark | str,
->>>>>>> b115b271
     logging_level_stdout=logging.WARNING,
     suffix="",
     comment=None,
     ignore_dependencies=False,
 ):
-<<<<<<< HEAD
-
-    if isinstance(benchmark, str):
-        benchmark = bgym.DEFAULT_BENCHMARKS[benchmark]()
-
-    """Make a study from a list of agents and a benchmark."""
-=======
     """Run a list of agents on a benchmark.
 
     Args:
@@ -86,7 +70,6 @@
     if isinstance(benchmark, str):
         benchmark = bgym.DEFAULT_BENCHMARKS[benchmark.lower()]()
 
->>>>>>> b115b271
     if "webarena" in benchmark.name and len(agent_args) > 1:
         logger.warning(
             "*WebArena* requires manual reset after each evaluation. Running through SequentialStudies."
@@ -117,31 +100,21 @@
 
 
 class AbstractStudy(ABC):
-<<<<<<< HEAD
-=======
     """Abstract class for a study."""
 
->>>>>>> b115b271
     dir: Path = None
     suffix: str = ""
 
     @abstractmethod
     def find_incomplete(self, include_errors=True):
-<<<<<<< HEAD
-        """Search for missing"""
-=======
         """Prepare the study for relaunching by finding incomplete experiments"""
->>>>>>> b115b271
-
-    @abstractmethod
+
+        @abstractmethod
     def run(self, n_jobs=1, parallel_backend="ray", strict_reproducibility=False, n_relaunch=3):
         """Run the study"""
 
     def make_dir(self, exp_root=RESULTS_DIR):
-<<<<<<< HEAD
-=======
         """Create a directory for the study"""
->>>>>>> b115b271
         if self.dir is None:
             dir_name = f"{datetime.now().strftime('%Y-%m-%d_%H-%M-%S')}_{self.name}"
 
@@ -433,14 +406,10 @@
 
 def _make_study_name(agent_names, benchmark_names, suffix=None):
     """Make a study name from the agent and benchmark names."""
-<<<<<<< HEAD
-=======
-
     # extract unique agent and benchmark names
     agent_names = list(set(agent_names))
     benchmark_names = list(set(benchmark_names))
 
->>>>>>> b115b271
     if len(agent_names) == 1:
         agent_name = agent_names[0]
     else:
@@ -479,12 +448,6 @@
 
     def run(self, n_jobs=1, parallel_backend="ray", strict_reproducibility=False, n_relaunch=3):
 
-<<<<<<< HEAD
-        self.save()
-
-        for study in self.studies:
-            study.make_dir(exp_root=self.dir)
-=======
         # This sequence of of making directories is important to make sure objects are materialized
         # properly before saving. Otherwise relaunch may not work properly.
         self.make_dir()
@@ -494,7 +457,6 @@
         self.save()
 
         for study in self.studies:
->>>>>>> b115b271
             study.run(n_jobs, parallel_backend, strict_reproducibility, n_relaunch)
         _, summary_df, _ = self.get_results()
         logger.info("\n" + str(summary_df))
@@ -579,12 +541,9 @@
 
     Returns:
         list[ExpArgs]: The list of experiments to run.
-<<<<<<< HEAD
-=======
 
     Raises:
         ValueError: If multiple agents are run on a benchmark that requires manual reset.
->>>>>>> b115b271
     """
 
     if not isinstance(agents, (list, tuple)):
