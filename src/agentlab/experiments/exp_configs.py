--- conflicted
+++ resolved
@@ -269,10 +269,7 @@
     # benchmark = "webarena"
 
     # agent = AGENT_3_5
-<<<<<<< HEAD
-=======
-    agent = AGENT_70B
->>>>>>> 9af07624
+    # agent = AGENT_70B
     # agent = AGENT_4o
     # agent = AGENT_4o_VISION
 
