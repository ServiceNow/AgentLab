import base64
import os
import traceback
from copy import deepcopy
from io import BytesIO
from logging import warning
from pathlib import Path

import gradio as gr
import matplotlib.patches as patches
import matplotlib.pyplot as plt
import numpy as np
import pandas as pd
from attr import dataclass
from browsergym.experiments.loop import ExpResult, StepInfo
from langchain.schema import BaseMessage, HumanMessage
from openai import OpenAI
from PIL import Image

from agentlab.analyze import inspect_results
from agentlab.experiments.exp_utils import RESULTS_DIR
from agentlab.experiments.study import get_most_recent_study
from agentlab.llm.chat_api import make_system_message, make_user_message
from agentlab.llm.llm_utils import Discussion

select_dir_instructions = "Select Experiment Directory"
AGENT_NAME_KEY = "agent.agent_name"
TASK_NAME_KEY = "env.task_name"
TASK_SEED_KEY = "env.task_seed"


def display_table(df: pd.DataFrame):
    df = df.copy()
    df.columns = clean_column_names(df.columns)
    df.index.names = clean_column_names(df.index.names)
    return df


def remove_args_from_col(df: pd.DataFrame):
    df.columns = [col.replace("_args", "") for col in df.columns]
    df.index.names = [col.replace("_args", "") for col in df.index.names]
    return df


def clean_column_names(col_list):
    # col_list = [col.replace("_args", "") for col in col_list]
    col_list = [col.replace(".", ".\n") for col in col_list]  # adding space for word wrap
    # col_list = [col.replace("_", " ") for col in col_list]
    return col_list


class ClickMapper:
    def __init__(self, ax: plt.Axes, step_times: list[float]):
        self.ax = ax
        self.step_times = step_times

    def to_time(self, x_pix_coord):
        x_time_coord, _ = self.ax.transData.inverted().transform((x_pix_coord, 0))
        return x_time_coord

    def to_step(self, x_pix_coord):
        x_time_coord = self.to_time(x_pix_coord)
        return np.searchsorted(self.step_times, x_time_coord)


@dataclass
class EpisodeId:
    agent_id: str = None
    task_name: str = None
    seed: int = None


@dataclass
class StepId:
    episode_id: EpisodeId = None
    step: int = None


@dataclass
class Info:
    results_dir: Path = None  # to root directory of all experiments
    exp_list_dir: Path = None  # the path of the currently selected experiment
    result_df: pd.DataFrame = None  # the raw loaded df
    agent_df: pd.DataFrame = None  # the df filtered for selected agent
    tasks_df: pd.DataFrame = None  # the unique tasks for selected agent
    exp_result: ExpResult = None  # the selected episode
    click_mapper: ClickMapper = None  # mapping from profiler click to step
    step: int = None  # currently selected step
    active_tab: str = "Screenshot"  # currently selected observation tab
    agent_id_keys: list[str] = None  # the list of columns identifying an agent

    def update_exp_result(self, episode_id: EpisodeId):
        if self.result_df is None or episode_id.task_name is None or episode_id.seed is None:
            self.exp_result = None

        # find unique row for task_name and seed
        result_df = self.agent_df.reset_index(inplace=False)
        sub_df = result_df[
            (result_df[TASK_NAME_KEY] == episode_id.task_name)
            & (result_df[TASK_SEED_KEY] == episode_id.seed)
        ]
        if len(sub_df) == 0:
            self.exp_result = None
            raise ValueError(
                f"Could not find task_name: {episode_id.task_name} and seed: {episode_id.seed}"
            )

        if len(sub_df) > 1:
            warning(
                f"Found multiple rows for task_name: {episode_id.task_name} and seed: {episode_id.seed}. Using the first one."
            )

        exp_dir = sub_df.iloc[0]["exp_dir"]
        print(exp_dir)
        self.exp_result = ExpResult(exp_dir)
        self.step = 0

    def get_agent_id(self, row: pd.Series):
        agent_id = []
        for key in self.agent_id_keys:
            agent_id.append((key, row[key]))
        return agent_id

    def filter_agent_id(self, agent_id: list[tuple]):
        # query_str = " & ".join([f"`{col}` == {repr(val)}" for col, val in agent_id])
        # agent_df = info.result_df.query(query_str)

        agent_df = self.result_df.reset_index(inplace=False)
        agent_df.set_index(TASK_NAME_KEY, inplace=True)

        for col, val in agent_id:
            col = col.replace(".\n", ".")
            agent_df = agent_df[agent_df[col] == val]
        self.agent_df = agent_df


info = Info()


css = """
.my-markdown {
    max-height: 400px;
    overflow-y: auto;
}
.my-code-view {
    max-height: 300px;
    overflow-y: auto;
}
code {
    white-space: pre-wrap;
}
th {
    white-space: normal !important;
    word-wrap: break-word !important;
}
"""


def run_gradio(results_dir: Path):
    """
    Run Gradio on the selected experiments saved at savedir_base.

    """
    global info
    info.results_dir = results_dir

    with gr.Blocks(theme=gr.themes.Soft(), css=css) as demo:
        agent_id = gr.State(value=None)
        episode_id = gr.State(value=EpisodeId())
        agent_task_id = gr.State(value=None)
        step_id = gr.State(value=None)

        with gr.Accordion("Help", open=False):
            gr.Markdown(
                """\
# Agent X-Ray

1. **Select your experiment directory**. You may refresh the list of directories by
clicking the refresh button.

2. **Select your episode**: Chose a triplet (agent, task, seed).

    1. **Select Agent**: Click on a row of the table to select your agent

    2. **Select Task**: Select the task you want to analyze, this will trigger
       an update of the available seeds.
       **IMPORTANT NOTE**: Due to a gradio bug, if you sort the columns of the table, the task
       selection will not correspond to the right one.

    3. **Select the Seed**: You might have multiple repetition for a given task,
       you will be able to select the seed you want to analyze.

3. **Select the step**: Once your episode is selected, you can select the step
   by clicking on the profiling image. This will trigger the update of the the
   information on the corresponding step.

4. **Select a tab**: You can select different visualization by clicking on the tabs.
"""
            )
        with gr.Row():

            exp_dir_choice = gr.Dropdown(
                choices=get_directory_contents(results_dir),
                value=select_dir_instructions,
                label="Experiment Directory",
                show_label=False,
                scale=6,
                container=False,
            )
            refresh_button = gr.Button("↺", scale=0, size="sm")

        with gr.Tabs():
            with gr.Tab("Select Agent"):
                with gr.Accordion("Agent Selector (click for help)", open=False):
                    gr.Markdown(
                        """\
    Click on a row to select an agent. It will trigger the update of other
    fields.

    **GRADIO BUG**: If you sort the columns the click will not match the
    content. You have to sort back with the Idx column to align the click with
    the order."""
                    )
<<<<<<< HEAD
                agent_table = gr.Dataframe(max_height=500, show_label=False, interactive=False)
=======
                agent_table = gr.DataFrame(max_height=500, show_label=False, interactive=False)
>>>>>>> 86fe5727
            with gr.Tab("Select Task and Seed", id="Select Task"):
                with gr.Row():
                    with gr.Column(scale=4):
                        with gr.Row():  # combining the title (help) and the refresh button
                            with gr.Accordion("Task Selector (click for help)", open=False):
                                gr.Markdown(
                                    """\
        Click on a row to select a task. It will trigger the update of other fields.

        **GRADIO BUG**: If you sort the columns the click will not match the
        content. You have to sort back with the Idx column to align the click with
        the order."""
                                )
                            refresh_results_button = gr.Button("↺", scale=0, size="sm")

<<<<<<< HEAD
                        task_table = gr.Dataframe(
=======
                        task_table = gr.DataFrame(
>>>>>>> 86fe5727
                            max_height=500,
                            show_label=False,
                            interactive=False,
                            elem_id="task_table",
                        )

                    with gr.Column(scale=2):
                        with gr.Accordion("Seed Selector (click for help)", open=False):
                            gr.Markdown(
                                """\
    Click on a row to select a seed. It will trigger the update of other fields.

    **GRADIO BUG**: If you sort the columns the click will not match the
    content. You have to sort back with the Idx column to align the click with
    the order."""
                            )

<<<<<<< HEAD
                        seed_table = gr.Dataframe(
=======
                        seed_table = gr.DataFrame(
>>>>>>> 86fe5727
                            max_height=500,
                            show_label=False,
                            interactive=False,
                            elem_id="seed_table",
                        )

            with gr.Tab("Constants and Variables"):
                with gr.Row():
                    with gr.Column(scale=2):
                        with gr.Accordion("Constants", open=False):
                            gr.Markdown(
                                """\
    Constants are the parameters that are the same for **all** episodes of
    **all** agents. They are displayed as a table with the name and value of the
    constant."""
                            )
<<<<<<< HEAD
                        constants = gr.Dataframe(
=======
                        constants = gr.DataFrame(
>>>>>>> 86fe5727
                            max_height=500, show_label=False, interactive=False
                        )
                    with gr.Column(scale=2):
                        with gr.Accordion("Variables", open=False):
                            gr.Markdown(
                                """\
    Variables are the parameters that can change between episodes of an agent.
    They are displayed as a table with the name, value and count of unique
    values. A maximum of 3 different values are displayed."""
                            )
<<<<<<< HEAD
                        variables = gr.Dataframe(
                            max_height=500, show_label=False, interactive=False
                        )
            with gr.Tab("Global Stats"):
                global_stats = gr.Dataframe(max_height=500, show_label=False, interactive=False)
=======
                        variables = gr.DataFrame(
                            max_height=500, show_label=False, interactive=False
                        )
            with gr.Tab("Global Stats"):
                global_stats = gr.DataFrame(max_height=500, show_label=False, interactive=False)
>>>>>>> 86fe5727

        with gr.Row():
            episode_info = gr.Markdown(label="Episode Info", elem_classes="my-markdown")
            action_info = gr.Markdown(label="Action Info", elem_classes="my-markdown")
            state_error = gr.Markdown(label="Next Step Error", elem_classes="my-markdown")

        profiling_gr = gr.Image(
            label="Profiling", show_label=False, interactive=False, show_download_button=False
        )

        gr.HTML(
            """
<style>
    .code-container {
        height: 700px;  /* Set the desired height */
        overflow: auto;  /* Enable scrolling */
    }
</style>
"""
        )
        with gr.Tabs() as tabs:
            code_args = dict(interactive=False, elem_classes=["code-container"], show_label=False)
            with gr.Tab("Screenshot") as tab_screenshot:
                som_or_not = gr.Dropdown(
                    choices=["Raw Screenshots", "SOM Screenshots"],
                    label="Screenshot Type",
                    value="Raw Screenshots",
                    show_label=False,
                    container=False,
                    interactive=True,
                    scale=0,
                )
                screenshot = gr.Image(
                    show_label=False, interactive=False, show_download_button=False
                )

            with gr.Tab("Screenshot Pair") as tab_screenshot_pair:
                with gr.Row():
                    screenshot1 = gr.Image(
                        show_label=False, interactive=False, show_download_button=False
                    )
                    screenshot2 = gr.Image(
                        show_label=False, interactive=False, show_download_button=False
                    )
            with gr.Tab("Screenshot Gallery") as tab_screenshot_gallery:
                screenshot_gallery = gr.Gallery(
                    columns=2,
                    show_download_button=False,
                    show_label=False,
                    object_fit="contain",
                    preview=True,
                )

            with gr.Tab("DOM HTML") as tab_html:
                html_code = gr.Code(language="html", **code_args)

            with gr.Tab("Pruned DOM HTML") as tab_pruned_html:
                pruned_html_code = gr.Code(language="html", **code_args)

            with gr.Tab("AXTree") as tab_axtree:
                axtree_code = gr.Code(language=None, **code_args)

            with gr.Tab("Chat Messages") as tab_chat:
                chat_messages = gr.Markdown()

            with gr.Tab("Task Error") as tab_error:
                task_error = gr.Markdown()

            with gr.Tab("Logs") as tab_logs:
                logs = gr.Code(language=None, **code_args)

            with gr.Tab("Stats") as tab_stats:
<<<<<<< HEAD
                stats = gr.Dataframe(max_height=500, show_label=False, interactive=False)
=======
                stats = gr.DataFrame(max_height=500, show_label=False, interactive=False)
>>>>>>> 86fe5727

            with gr.Tab("Agent Info HTML") as tab_agent_info_html:
                with gr.Row():
                    screenshot1_agent = gr.Image(
                        show_label=False, interactive=False, show_download_button=False
                    )
                    screenshot2_agent = gr.Image(
                        show_label=False, interactive=False, show_download_button=False
                    )
                agent_info_html = gr.HTML()

            with gr.Tab("Agent Info MD") as tab_agent_info_md:
                agent_info_md = gr.Markdown()

            with gr.Tab("Prompt tests") as tab_prompt_tests:
                with gr.Row():
                    prompt_markdown = gr.Textbox(
                        value="",
                        label="",
                        show_label=False,
                        interactive=False,
                        elem_id="prompt_markdown",
                    )
                    with gr.Column():
                        prompt_tests_textbox = gr.Textbox(
                            value="",
                            label="",
                            show_label=False,
                            interactive=True,
                            elem_id="prompt_tests_textbox",
                        )
                        submit_button = gr.Button(value="Submit")
                    result_box = gr.Textbox(
                        value="", label="Result", show_label=True, interactive=False
                    )

                # Define the interaction
                submit_button.click(
                    fn=submit_action, inputs=prompt_tests_textbox, outputs=result_box
                )

        # Handle Events #
        # ===============#

        refresh_button.click(
            fn=refresh_exp_dir_choices, inputs=exp_dir_choice, outputs=exp_dir_choice
        )

        refresh_results_button.click(
            fn=refresh_exp_dir_choices, inputs=exp_dir_choice, outputs=exp_dir_choice
        )

        exp_dir_choice.change(
            fn=new_exp_dir,
            inputs=exp_dir_choice,
            outputs=[agent_table, agent_id, constants, variables, global_stats],
        )

        agent_table.select(fn=on_select_agent, inputs=agent_table, outputs=[agent_id])
        task_table.select(fn=on_select_task, inputs=[task_table, agent_id], outputs=agent_task_id)

        agent_id.change(fn=new_agent_id, inputs=agent_id, outputs=[task_table, agent_task_id])
        agent_task_id.change(
            fn=update_seeds, inputs=agent_task_id, outputs=[seed_table, episode_id]
        )
        # seed_gr.change(fn=on_select_seed, inputs=[seed_gr, task_name], outputs=[episode_id])
        seed_table.select(on_select_seed, inputs=[seed_table, agent_task_id], outputs=episode_id)
        step_id.change(fn=update_step_info, outputs=[episode_info, action_info, state_error])
        episode_id.change(fn=new_episode, inputs=[episode_id], outputs=[profiling_gr, step_id])
        profiling_gr.select(select_step, inputs=[episode_id], outputs=step_id)

        # Update all tabs on step change, but only actually update the active
        # tab. This helps keeping the UI responsive when selecting a new step.
        step_id.change(
            fn=if_active("Screenshot")(update_screenshot),
            inputs=som_or_not,
            outputs=screenshot,
        )
        step_id.change(
            fn=if_active("Screenshot Pair", 2)(update_screenshot_pair),
            inputs=som_or_not,
            outputs=[screenshot1, screenshot2],
        )
        step_id.change(
            fn=if_active("Screenshot Gallery")(update_screenshot_gallery),
            inputs=som_or_not,
            outputs=[screenshot_gallery],
        )
        screenshot_gallery.select(fn=gallery_step_change, inputs=episode_id, outputs=step_id)
        step_id.change(fn=if_active("DOM HTML")(update_html), outputs=html_code)
        step_id.change(
            fn=if_active("Pruned DOM HTML")(update_pruned_html), outputs=pruned_html_code
        )
        step_id.change(fn=if_active("AXTree")(update_axtree), outputs=axtree_code)
        step_id.change(fn=if_active("Chat Messages")(update_chat_messages), outputs=chat_messages)
        step_id.change(fn=if_active("Task Error")(update_task_error), outputs=task_error)
        step_id.change(fn=if_active("Logs")(update_logs), outputs=logs)
        step_id.change(fn=if_active("Stats")(update_stats), outputs=stats)
        step_id.change(
            fn=if_active("Agent Info HTML", 3)(update_agent_info_html),
            outputs=[agent_info_html, screenshot1_agent, screenshot2_agent],
        )
        step_id.change(fn=if_active("Agent Info MD")(update_agent_info_md), outputs=agent_info_md)
        step_id.change(
            fn=if_active("Prompt tests", 2)(update_prompt_tests),
            outputs=[prompt_markdown, prompt_tests_textbox],
        )

        # In order to handel tabs that were not visible when step was changed,
        # we need to update them individually when the tab is selected
        tab_screenshot.select(fn=update_screenshot, inputs=som_or_not, outputs=screenshot)
        tab_screenshot_pair.select(
            fn=update_screenshot_pair, inputs=som_or_not, outputs=[screenshot1, screenshot2]
        )
        tab_screenshot_gallery.select(
            fn=update_screenshot_gallery, inputs=som_or_not, outputs=[screenshot_gallery]
        )
        tab_html.select(fn=update_html, outputs=html_code)
        tab_pruned_html.select(fn=update_pruned_html, outputs=pruned_html_code)
        tab_axtree.select(fn=update_axtree, outputs=axtree_code)
        tab_chat.select(fn=update_chat_messages, outputs=chat_messages)
        tab_error.select(fn=update_task_error, outputs=task_error)
        tab_logs.select(fn=update_logs, outputs=logs)
        tab_stats.select(fn=update_stats, outputs=stats)
        tab_agent_info_html.select(fn=update_agent_info_html, outputs=agent_info_html)
        tab_agent_info_md.select(fn=update_agent_info_md, outputs=agent_info_md)
        tab_prompt_tests.select(
            fn=update_prompt_tests, outputs=[prompt_markdown, prompt_tests_textbox]
        )

        som_or_not.change(fn=update_screenshot, inputs=som_or_not, outputs=screenshot)

        # keep track of active tab
        tabs.select(tab_select)

    demo.queue()

    do_share = os.getenv("AGENTXRAY_SHARE_GRADIO", "false").lower() == "true"
    demo.launch(server_port=int(os.getenv("AGENTXRAY_APP_PORT", "7899")), share=do_share)


def tab_select(evt: gr.SelectData):
    global info
    info.active_tab = evt.value


def if_active(tab_name, n_out=1):
    def decorator(fn):
        def wrapper(*args, **kwargs):
            global info
            if info.active_tab == tab_name:
                # print("updating: ", fn.__name__)
                return fn(*args, **kwargs)
            else:
                # print("skipping: ", fn.__name__)
                if n_out == 1:
                    return gr.update()
                elif n_out > 1:
                    return (gr.update(),) * n_out

        return wrapper

    return decorator


def update_screenshot(som_or_not: str):
    global info
    return get_screenshot(info, som_or_not=som_or_not)


def get_screenshot(info: Info, step: int = None, som_or_not: str = "Raw Screenshots"):
    if step is None:
        step = info.step
    try:
        is_som = som_or_not == "SOM Screenshots"
        return info.exp_result.get_screenshot(step, som=is_som)
    except FileNotFoundError:
        return None


def update_screenshot_pair(som_or_not: str):
    global info
    s1 = get_screenshot(info, info.step, som_or_not)
    s2 = get_screenshot(info, info.step + 1, som_or_not)
    return s1, s2


def update_screenshot_gallery(som_or_not: str):
    global info
    screenshots = info.exp_result.get_screenshots(som=som_or_not == "SOM Screenshots")
    screenshots_and_label = [(s, f"Step {i}") for i, s in enumerate(screenshots)]
    gallery = gr.Gallery(
        value=screenshots_and_label,
        columns=2,
        show_download_button=False,
        show_label=False,
        object_fit="contain",
        preview=True,
        selected_index=info.step,
    )
    return gallery


def gallery_step_change(evt: gr.SelectData, episode_id: EpisodeId):
    global info
    info.step = evt.index
    return StepId(episode_id=episode_id, step=evt.index)


def update_html():
    return get_obs(key="dom_txt", default="No DOM HTML")


def update_pruned_html():
    return get_obs(key="pruned_html", default="No Pruned HTML")


def update_axtree():
    return get_obs(key="axtree_txt", default="No AXTree")


def update_chat_messages():
    global info
    agent_info = info.exp_result.steps_info[info.step].agent_info
    chat_messages = agent_info.get("chat_messages", ["No Chat Messages"])
    if isinstance(chat_messages, Discussion):
        return chat_messages.to_markdown()
    messages = []  # TODO(ThibaultLSDC) remove this at some point
    for i, m in enumerate(chat_messages):
        if isinstance(m, BaseMessage):  # TODO remove once langchain is deprecated
            m = m.content
        elif isinstance(m, dict):
            m = m.get("content", "No Content")
        messages.append(f"""# Message {i}\n```\n{m}\n```\n\n""")
    return "\n".join(messages)


def update_task_error():
    global info
    try:
        stack_trace = info.exp_result.summary_info.get("stack_trace", None)
        return f"""{code(stack_trace)}"""
    except FileNotFoundError:
        return "No Task Error"


def update_logs():
    global info
    try:
        return f"""{info.exp_result.logs}"""
    except FileNotFoundError:
        return f"""No Logs"""


def update_stats():
    global info
    try:
        stats = info.exp_result.steps_info[info.step].stats
        return pd.DataFrame(stats.items(), columns=["name", "value"])
    except (FileNotFoundError, IndexError):
        return None


def update_agent_info_md():
    global info
    try:
        agent_info = info.exp_result.steps_info[info.step].agent_info
        page = agent_info.get("markdown_page", None)
        if page is None:
            page = agent_info.get("markup_page", None)  # TODO: remove in a while
        if page is None:
            page = """Fill up markdown_page attribute in AgentInfo to display here."""
        return page
    except (FileNotFoundError, IndexError):
        return None


def update_agent_info_html():
    global info
    # screenshots from current and next step
    try:
        s1 = get_screenshot(info, info.step, False)
        s2 = get_screenshot(info, info.step + 1, False)
        agent_info = info.exp_result.steps_info[info.step].agent_info
        page = agent_info.get("html_page", ["No Agent Info"])
        if page is None:
            page = """Fill up html_page attribute in AgentInfo to display here."""
        else:
            page = _page_to_iframe(page)
        return page, s1, s2

    except (FileNotFoundError, IndexError):
        return None, None, None


def _page_to_iframe(page: str):
    html_bytes = page.encode("utf-8")
    encoded_html = base64.b64encode(html_bytes).decode("ascii")
    data_url = f"data:text/html;base64,{encoded_html}"

    # Create iframe with the data URL
    page = f"""
<iframe src="{data_url}" 
        style="width: 100%; height: 1000px; border: none; background-color: white;">
</iframe>
"""
    return page


def submit_action(input_text):
    global info
    agent_info = info.exp_result.steps_info[info.step].agent_info
    chat_messages = deepcopy(agent_info.get("chat_messages", ["No Chat Messages"])[:2])
    if isinstance(chat_messages[1], BaseMessage):  # TODO remove once langchain is deprecated
        assert isinstance(chat_messages[1], HumanMessage), "Second message should be user"
        chat_messages = [
            make_system_message(chat_messages[0].content),
            make_user_message(chat_messages[1].content),
        ]
    elif isinstance(chat_messages[1], dict):
        assert chat_messages[1].get("role", None) == "user", "Second message should be user"
    else:
        raise ValueError("Chat messages should be a list of BaseMessage or dict")

    client = OpenAI()
    chat_messages[1]["content"] = input_text
    completion = client.chat.completions.create(
        model="gpt-4o-mini",
        messages=chat_messages,
    )
    result_text = completion.choices[0].message.content
    return result_text


def update_prompt_tests():
    global info
    agent_info = info.exp_result.steps_info[info.step].agent_info
    chat_messages = agent_info.get("chat_messages", ["No Chat Messages"])
    prompt = chat_messages[1]
    if isinstance(prompt, dict):
        prompt = prompt.get("content", "No Content")
    return prompt, prompt


def select_step(episode_id: EpisodeId, evt: gr.SelectData):
    global info
    step = info.click_mapper.to_step(evt.index[0])
    info.step = step
    return StepId(episode_id, step)


def update_step_info():
    global info
    return [
        get_episode_info(info),
        get_action_info(info),
        get_state_error(info),
    ]


def get_obs(key: str, default=None):
    global info
    obs = info.exp_result.steps_info[info.step].obs
    return obs.get(key, default)


def code(txt):
    # return f"""<pre style="white-space: pre-wrap; word-wrap:
    # break-word;">{txt}</pre>"""
    return f"""```\n{txt}\n```"""


def get_episode_info(info: Info):
    try:
        env_args = info.exp_result.exp_args.env_args
        steps_info = info.exp_result.steps_info
        step_info = steps_info[info.step]
        try:
            goal = step_info.obs["goal"]
        except KeyError:
            goal = None
        try:
            cum_reward = info.exp_result.summary_info["cum_reward"]
        except FileNotFoundError:
            cum_reward = np.nan

        exp_dir = info.exp_result.exp_dir
        exp_dir_str = f"{exp_dir.parent.name}/{exp_dir.name}"

        info = f"""\
### {env_args.task_name} (seed: {env_args.task_seed})
### Step {info.step} / {len(steps_info)-1} (Reward: {cum_reward:.1f})

**Goal:**

{code(goal)}

**Task info:**

{code(step_info.task_info)}

**exp_dir:**

<small style="line-height: 1; margin: 0; padding: 0;">{code(exp_dir_str)}</small>"""
    except Exception as e:
        info = f"""\
**Error while getting episode info**
{code(traceback.format_exc())}"""
    return info


def get_action_info(info: Info):
    steps_info = info.exp_result.steps_info
    if len(steps_info) == 0:
        return "No steps were taken"
    if len(steps_info) <= info.step:
        return f"Step {info.step} is out of bounds. The episode has {len(steps_info)} steps."

    step_info = steps_info[info.step]
    action_info = f"""\
**Action:**

{code(step_info.action)}
"""
    think = step_info.agent_info.get("think", None)
    if think is not None:
        action_info += f"""
**Think:**

{code(think)}"""
    return action_info


def get_state_error(state: Info):
    try:
        step_info = state.exp_result.steps_info[state.step + 1]
        err_msg = step_info.obs.get("last_action_error", None)
    except (IndexError, AttributeError):
        err_msg = None

    if err_msg is None or len(err_msg) == 0:
        err_msg = "No Error"
    return f"""\
**Step error after action:**

{code(err_msg)}"""


def get_seeds_df(result_df: pd.DataFrame, task_name: str):
    result_df = result_df.reset_index(inplace=False)
    result_df = result_df[result_df[TASK_NAME_KEY] == task_name]

    def extract_columns(row: pd.Series):
        return pd.Series(
            {
                "seed": row[TASK_SEED_KEY],
                "reward": row.get("cum_reward", None),
                "err": bool(row.get("err_msg", None)),
                "n_steps": row.get("n_steps", None),
            }
        )

    seed_df = result_df.apply(extract_columns, axis=1)
    seed_df["Idx"] = seed_df.index
    return seed_df


def on_select_agent(evt: gr.SelectData, df: pd.DataFrame):
    global info
    return info.get_agent_id(df.iloc[evt.index[0]])


def on_select_task(evt: gr.SelectData, df: pd.DataFrame, agent_id: list[tuple]):
    return (agent_id, df.iloc[evt.index[0]][TASK_NAME_KEY])


def update_seeds(agent_task_id: tuple):
    agent_id, task_name = agent_task_id
    global info
    seed_df = get_seeds_df(info.agent_df, task_name)
    first_seed = seed_df.iloc[0]["seed"]
    return seed_df, EpisodeId(agent_id=agent_id, task_name=task_name, seed=first_seed)


def on_select_seed(evt: gr.SelectData, df: pd.DataFrame, agent_task_id: tuple):
    agent_id, task_name = agent_task_id
    seed = df.iloc[evt.index[0]]["seed"]
    return EpisodeId(agent_id=agent_id, task_name=task_name, seed=seed)


def new_episode(episode_id: EpisodeId, progress=gr.Progress()):
    print("new_episode", episode_id)
    global info
    info.update_exp_result(episode_id=episode_id)
    return generate_profiling(progress.tqdm), StepId(episode_id, info.step)


def fig_to_pil(fig):
    buf = BytesIO()
    fig.savefig(buf, format="png")
    buf.seek(0)
    img_pil = Image.open(buf)
    plt.close(fig)
    return img_pil


def format_constant_and_variables():
    global info
    df = info.result_df
    constants, variables, _ = inspect_results.get_constants_and_variables(df)

    # map constants, a dict to a 2 column data frame with name and value
    constants = pd.DataFrame(constants.items(), columns=["name", "value"])
    records = []
    for var in variables:
        if var == "stack_trace":
            continue

        # get unique with count and sort by count descending
        unique_counts = df[var].value_counts().sort_values(ascending=False)

        for i, (val, count) in enumerate(unique_counts.items()):
            record = {
                "Name": var,
                "n unique": len(unique_counts),
                "i": i,
                "count": f"{count}/{len(df)}",
                "value": val,
            }

            records.append(record)
            if i >= 2:
                break

        if len(unique_counts) > 3:
            records.append(
                {
                    "Name": var,
                    "n unique": len(unique_counts),
                    "i": "...",
                    "count": "...",
                    "value": "...",
                }
            )
        records.append({"Name": ""})
    return constants, pd.DataFrame(records)


def get_agent_report(result_df: pd.DataFrame):
    levels = list(range(result_df.index.nlevels))

    if len(levels) == 1:
        result_df = result_df.set_index(AGENT_NAME_KEY, append=True)
        levels = list(range(result_df.index.nlevels))

    report = result_df.groupby(level=levels[1:]).apply(inspect_results.summarize)

    return report


def update_global_stats():
    global info
    stats = inspect_results.global_report(info.result_df, reduce_fn=inspect_results.summarize_stats)
    stats.reset_index(inplace=True)
    return stats


def new_exp_dir(exp_dir, progress=gr.Progress(), just_refresh=False):

    if exp_dir == select_dir_instructions:
        return None, None

    global info

    if len(exp_dir) == 0:
        info.exp_list_dir = None
        return None, None

    info.exp_list_dir = info.results_dir / exp_dir
    info.result_df = inspect_results.load_result_df(info.exp_list_dir, progress_fn=progress.tqdm)
    info.result_df = remove_args_from_col(info.result_df)

    agent_report = display_table(get_agent_report(info.result_df))
    info.agent_id_keys = agent_report.index.names
    agent_report.reset_index(inplace=True)
    agent_report["Idx"] = agent_report.index

    agent_id = info.get_agent_id(agent_report.iloc[0])

    constants, variables = format_constant_and_variables()
    return agent_report, agent_id, constants, variables, update_global_stats()


def new_agent_id(agent_id: list[tuple]):
    global info
    info.filter_agent_id(agent_id=agent_id)

    info.tasks_df = inspect_results.reduce_episodes(info.agent_df).reset_index()
    info.tasks_df = info.tasks_df.drop(columns=["std_err"])
    info.tasks_df["Idx"] = info.tasks_df.index

    # task name of first element
    task_name = info.tasks_df.iloc[0][TASK_NAME_KEY]
    return info.tasks_df, (agent_id, task_name)


def get_directory_contents(results_dir: Path):
    directories = sorted(
        [str(file.name) for file in results_dir.iterdir() if file.is_dir()], reverse=True
    )
    return [select_dir_instructions] + directories


def most_recent_folder(results_dir: Path):
    return get_most_recent_study(results_dir).name


def refresh_exp_dir_choices(exp_dir_choice):
    global info
    return gr.Dropdown(
        choices=get_directory_contents(info.results_dir), value=exp_dir_choice, scale=1
    )


def generate_profiling(progress_fn):
    global info

    if info.exp_result is None:
        return None

    fig, ax = plt.subplots(figsize=(20, 3))

    try:
        summary_info = info.exp_result.summary_info
    except FileNotFoundError:
        summary_info = {}

    info.exp_result.progress_fn = progress_fn
    steps_info = info.exp_result.steps_info
    info.exp_result.progress_fn = None

    step_times = plot_profiling(ax, steps_info, summary_info, progress_fn)
    fig.tight_layout()
    info.click_mapper = ClickMapper(ax, step_times=step_times)

    return fig_to_pil(fig)


def add_patch(ax, start, stop, color, label, edge=False):
    if edge:
        ax.add_patch(
            patches.Rectangle(
                (start, 0),
                stop - start,
                1,
                edgecolor=color,
                alpha=1,
                label=label,
                fill=False,
                linewidth=3,
            )
        )
    else:
        ax.add_patch(
            patches.Rectangle((start, 0), stop - start, 1, color=color, alpha=1, label=label)
        )


def plot_profiling(ax, step_info_list: list[StepInfo], summary_info: dict, progress_fn):

    if len(step_info_list) == 0:
        warning("No step info to plot")
        return None

    # this allows to pop labels to make sure we don't use more than 1 for the legend
    labels = ["reset", "env", "agent", "exec action", "action error"]
    labels = {e: e for e in labels}

    colors = plt.get_cmap("tab20c").colors

    t0 = step_info_list[0].profiling.env_start
    all_times = []
    step_times = []
    for i, step_info in progress_fn(list(enumerate(step_info_list)), desc="Building plot."):
        step = step_info.step

        prof = deepcopy(step_info.profiling)
        # remove t0 from elements in profiling using for
        for key, value in prof.__dict__.items():
            if isinstance(value, float):
                setattr(prof, key, value - t0)
                all_times.append(value - t0)

        if i == 0:
            # reset
            add_patch(ax, prof.env_start, prof.env_stop, colors[14], labels.pop("reset", None))

        else:
            # env
            add_patch(ax, prof.env_start, prof.env_stop, colors[1], labels.pop("env", None))

            # action
            label = labels.pop("exec action", None)
            add_patch(ax, prof.action_exec_start, prof.action_exec_stop, colors[3], label)

            try:
                next_step_error = step_info_list[i + 1].obs["last_action_error"]
            except (IndexError, KeyError, TypeError):
                next_step_error = ""

            if next_step_error:
                # add a hollow rectangle for error
                label = labels.pop("action error", None)
                add_patch(ax, prof.env_start, prof.env_stop, "red", label, edge=True)

        if step_info.action is not None:
            # Blue rectangle for agent_start to agent_stop
            add_patch(ax, prof.agent_start, prof.agent_stop, colors[10], labels.pop("agent", None))

            # Black vertical bar at agent stop
            ax.axvline(prof.agent_stop, color="black", linewidth=3)
            step_times.append(prof.agent_stop)

            ax.text(
                prof.agent_stop,
                0,
                str(step + 1),
                color="white",
                fontsize=12,
                verticalalignment="bottom",
                horizontalalignment="left",
                rotation=0,
                clip_on=True,
                antialiased=True,
                fontweight=1000,
                backgroundcolor=colors[12],
            )

        if step_info.truncated or step_info.terminated:
            if step_info.truncated:
                color = "black"
            elif step_info.terminated:
                if summary_info.get("cum_reward", 0) > 0:
                    color = "limegreen"
                else:
                    color = "black"

            ax.axvline(prof.env_stop, color=color, linewidth=4, linestyle=":")

            text = f"R:{summary_info.get('cum_reward', np.nan):.1f}"

            if summary_info["err_msg"]:
                text = "Err"
                color = "red"

            ax.text(
                prof.env_stop,
                0.98,
                text,
                color="white",
                fontsize=12,
                verticalalignment="top",
                horizontalalignment="right",
                rotation=0,
                clip_on=True,
                antialiased=True,
                fontweight=1000,
                backgroundcolor=color,
            )

    ax.set_ylim(0, 1)
    ax.set_xlim(0, max(all_times) + 1)
    # plt.gca().autoscale()

    ax.set_xlabel("Time")
    ax.set_yticks([])

    # position legend above outside the fig in one row
    ax.legend(
        loc="upper center",
        bbox_to_anchor=(0.5, 1.2),
        ncol=5,
        frameon=True,
    )

    return step_times


def main():
    run_gradio(RESULTS_DIR)


if __name__ == "__main__":
    main()<|MERGE_RESOLUTION|>--- conflicted
+++ resolved
@@ -221,11 +221,7 @@
     content. You have to sort back with the Idx column to align the click with
     the order."""
                     )
-<<<<<<< HEAD
-                agent_table = gr.Dataframe(max_height=500, show_label=False, interactive=False)
-=======
                 agent_table = gr.DataFrame(max_height=500, show_label=False, interactive=False)
->>>>>>> 86fe5727
             with gr.Tab("Select Task and Seed", id="Select Task"):
                 with gr.Row():
                     with gr.Column(scale=4):
@@ -241,11 +237,7 @@
                                 )
                             refresh_results_button = gr.Button("↺", scale=0, size="sm")
 
-<<<<<<< HEAD
-                        task_table = gr.Dataframe(
-=======
                         task_table = gr.DataFrame(
->>>>>>> 86fe5727
                             max_height=500,
                             show_label=False,
                             interactive=False,
@@ -263,11 +255,7 @@
     the order."""
                             )
 
-<<<<<<< HEAD
-                        seed_table = gr.Dataframe(
-=======
                         seed_table = gr.DataFrame(
->>>>>>> 86fe5727
                             max_height=500,
                             show_label=False,
                             interactive=False,
@@ -284,11 +272,7 @@
     **all** agents. They are displayed as a table with the name and value of the
     constant."""
                             )
-<<<<<<< HEAD
-                        constants = gr.Dataframe(
-=======
                         constants = gr.DataFrame(
->>>>>>> 86fe5727
                             max_height=500, show_label=False, interactive=False
                         )
                     with gr.Column(scale=2):
@@ -299,19 +283,11 @@
     They are displayed as a table with the name, value and count of unique
     values. A maximum of 3 different values are displayed."""
                             )
-<<<<<<< HEAD
-                        variables = gr.Dataframe(
-                            max_height=500, show_label=False, interactive=False
-                        )
-            with gr.Tab("Global Stats"):
-                global_stats = gr.Dataframe(max_height=500, show_label=False, interactive=False)
-=======
                         variables = gr.DataFrame(
                             max_height=500, show_label=False, interactive=False
                         )
             with gr.Tab("Global Stats"):
                 global_stats = gr.DataFrame(max_height=500, show_label=False, interactive=False)
->>>>>>> 86fe5727
 
         with gr.Row():
             episode_info = gr.Markdown(label="Episode Info", elem_classes="my-markdown")
@@ -384,11 +360,7 @@
                 logs = gr.Code(language=None, **code_args)
 
             with gr.Tab("Stats") as tab_stats:
-<<<<<<< HEAD
-                stats = gr.Dataframe(max_height=500, show_label=False, interactive=False)
-=======
                 stats = gr.DataFrame(max_height=500, show_label=False, interactive=False)
->>>>>>> 86fe5727
 
             with gr.Tab("Agent Info HTML") as tab_agent_info_html:
                 with gr.Row():
