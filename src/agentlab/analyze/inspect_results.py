<<<<<<< HEAD
from collections import defaultdict
from datetime import datetime
=======
>>>>>>> b450e5a3
import fnmatch
import io
import random
import re
import warnings
from collections import defaultdict
from datetime import datetime
from logging import warn
from pathlib import Path
<<<<<<< HEAD
import random
import re
import warnings
=======

>>>>>>> b450e5a3
import numpy as np
import pandas as pd
from browsergym.experiments.loop import ExpResult, get_exp_result, yield_all_exp_results
from IPython.display import display
from tqdm import tqdm

from agentlab.analyze.error_categorization import (
    ERR_CLASS_MAP,
    is_critical_server_error,
    is_minor_server_error,
)
from agentlab.experiments.exp_utils import RESULTS_DIR
from agentlab.utils.bootstrap import bootstrap_matrix, convert_df_to_array
<<<<<<< HEAD
from agentlab.analyze.ICML_2024_results import TASK_CATEGORY_MAP
=======

# TODO find a more portable way to code set_task_category_as_index at least
# handle dynamic imports. We don't want to always import workarena
# from browsergym.workarena import TASK_CATEGORY_MAP
>>>>>>> b450e5a3

warnings.filterwarnings("ignore", category=pd.errors.PerformanceWarning)

try:
    import pyperclip
except ImportError:
    pyperclip = None

pd.set_option("display.multi_sparse", False)


def get_constants_and_variables(df: pd.DataFrame, drop_constants: bool = False):
    """Filter out constants from the dataframe."""

    constants = {}
    variable_keys = []
    for col in df.columns:
        if df[col].nunique(dropna=False) == 1:
            if isinstance(df[col].iloc[0], np.generic):
                val = df[col].iloc[0].item()
            else:
                val = df[col].iloc[0]
            constants[col] = val
            if drop_constants:
                df = df.drop(col, axis=1)
        else:
            variable_keys.append(col)

    return constants, variable_keys, df


def set_index_from_variables(
    df: pd.DataFrame,
    index_white_list=("agent_args.*",),
    index_black_list=("*model_url*", "*extra*"),
    task_key="env_args.task_name",
    force_at_leaste_one_variable=False,
):
    """Set the index, inplace, to env_args.task_name and all variables.

    Introspects `df` to find all fields that are variable and set the index to
    those fields. This will allow to easily groupby and compare results. To
    filter undersired variables from the index, use index_white_list and
    index_black_list.

    Args:
        df: The dataframe to modify
        index_white_list: List of wildard patterns to match variables that
            should be included in the index.
        index_black_list: List of wildard patterns to match variables that
            should be excluded from the index.
        task_key: The key to use as the first level of the index.
        force_at_leaste_one_variable: If True, force at least one variable in the
            index. If no variable is found, the index will be set to
            task_key + "agent_args.agent_name".
    """
    df.reset_index(inplace=True)
    constants, variables, _ = get_constants_and_variables(df)

    index_variables = []
    for var in variables:
        white = any([fnmatch.fnmatch(var, pattern) for pattern in index_white_list])
        black = any([fnmatch.fnmatch(var, pattern) for pattern in index_black_list])

        if white and not black:
            index_variables.append(var)

    for var in index_variables:
        if df[var].isnull().any():
            warn(
                f"Variable {var} contains NaN or None values. This will be replaced by the string 'None' to avoid some pandas bug."
            )
            df[var] = df[var].fillna("None")

    if len(index_variables) == 0 and force_at_leaste_one_variable:
        if "agent_args.agent_name" in constants:
            index_variables = ["agent_args.agent_name"]
    # agent_variables = [var for var in variables if var.startswith("agent_args.")]
    df.set_index([task_key] + index_variables, inplace=True)
    df.sort_index(inplace=True)


def load_result_df(
    exp_dir,
    progress_fn=tqdm,
    set_index=True,
    result_df=None,
    index_white_list=("agent_args.*",),
    index_black_list=("*model_url*", "*extra*"),
):
    """Load the result dataframe.

    Will set the index to env_args.task_name and all columens that are not constant and
    starts with agent_args. This will allow to easily groupby and compare
    results. This index can be changed later using df.set_index.

    Args:
        exp_dir: Path to the experiment directory
        progress_fn: Progress function to use when loading the results
        set_index: If True, set the index to env_args.task_name and variable agent_args
        result_df: If not None, speed up the loading process by reusing
            alreading loaded objects.
        index_white_list: List of wildard patterns to match variables that
            should be included in the index.
        index_black_list: List of wildard patterns to match variables that
            should be excluded from the index.

    Returns:
        pd.DataFrame: The result dataframe
    """

    if result_df is not None:
        result_list = list(result_df["exp_result"])
    else:
        result_list = list(yield_all_exp_results(exp_dir, progress_fn=progress_fn))

    if len(result_list) == 0:
        return None

    if progress_fn is not None:
        result_list = progress_fn(result_list, desc="Loading results")

    df = pd.DataFrame([exp_result.get_exp_record() for exp_result in result_list])
    if set_index:
        set_index_from_variables(df, index_white_list, index_black_list)
    return df


def reduce_episodes(result_df: pd.DataFrame) -> pd.DataFrame:
    """Reduce the dataframe to a single row per episode and summarize some of the columns."""

    levels = list(range(result_df.index.nlevels))
    return result_df.groupby(level=levels).apply(summarize)


def report_2d(df: pd.DataFrame, reduce_fn: callable = reduce_episodes, n_row_keys=1):
    """Generic function to create a 2d report based on the dataframe.

    The code is simple but can be a bit cryptic. This is best explained in the
    following  3 steps:
    1) Groupby: Will use the existing multi-index to groupby. Make sure to set the
       an index to the desired keys before calling this function.
    2) Reduce: Uses the reduce_fn to reduce the content of each group to a single
       variable, creating a 1D series indexed by its original index.
    3) Unstack: Produce a 2D table such that the first n_row_keys are used to
       specify how many dimensions are used for the rows. The remaining
       dimensions are used for the columns.

    Args:
        df: The dataframe to reduce
        reduce_fn: The function to use to reduce the sub dataframe. By default
            this is reduce_episodes.
        n_row_keys: The number of keys to use for the rows.

    Returns:
        pd.DataFrame: The 2D report
    """

    levels = list(range(df.index.nlevels))
    reduced_df = df.groupby(level=levels).apply(reduce_fn)  # type: pd.Series
    return reduced_df.unstack(level=levels[n_row_keys:])


def report_constant_and_variables(df, show_stack_traces=True):
    constants, variables, _ = get_constants_and_variables(df)
    print("Constants:")
    for k, v in constants.items():
        print(f"    {k}: {v}")

    print("\nVariables:")
    for var in variables:
        if not show_stack_traces and var == "stack_trace":
            continue

        # get unique with count and sort by count descending
        unique_counts = df[var].value_counts().sort_values(ascending=False)

        print(f"    {var}: n_unique={len(unique_counts)}")
        for i, (val, count) in enumerate(unique_counts.items()):
            print(f"        {count}x : {val}")
            if i >= 2:
                break
        if len(unique_counts) > 3:
            print(f"        ...\n")


def get_bootstrap(
    df, metric, reduce_fn=np.nanmean, n_bootstrap=100, group_by="env_args.task_name", prior=0.5
):
    """Get the stratified bootstrap mean and std for the given metric."""
    grouped_df = df.reset_index(inplace=False).groupby(group_by)
    array = convert_df_to_array(grouped_df, metric=metric, threshold=0.7)
    if prior is not None:
        prior = prior * np.ones((len(array), 1))
        array = np.concatenate([array, prior], axis=1)

    bootstrapped_values = bootstrap_matrix(array, n_bootstrap=n_bootstrap, reduce_fn=reduce_fn)
    return np.nanmean(bootstrapped_values), np.nanstd(bootstrapped_values)


def get_std_err(df, metric):
    """Get the standard error for a binary metric."""
    # extract non missing values
    data = df[metric].dropna().values

    # asser either 0 or 1
    assert np.all(np.isin(data, [0, 1]))
    mean = np.mean(data)
    std_err = np.sqrt(mean * (1 - mean) / len(data))
    return mean, std_err


def summarize(sub_df, use_bootstrap=False):
    if not "cum_reward" in sub_df:
        record = dict(
            avg_reward=np.nan,
            std_err=np.nan,
            # avg_raw_reward=np.nan,
            avg_steps=np.nan,
            n_completed=f"0/{len(sub_df)}",
            n_err=0,
        )
    else:
        err = sub_df["err_msg"].notnull()
        n_completed = (err | sub_df["truncated"] | sub_df["terminated"]).sum()

        if n_completed == 0:
            return None
<<<<<<< HEAD
        _mean_reward, std_reward = get_bootstrap(sub_df, "cum_reward")
=======

        if use_bootstrap:
            _mean_reward, std_reward = get_bootstrap(sub_df, "cum_reward")
        else:
            _mean_reward, std_reward = get_std_err(sub_df, "cum_reward")
>>>>>>> b450e5a3

        # sanity check, if there is an error the reward should be zero
        assert sub_df[sub_df["err_msg"].notnull()]["cum_reward"].sum() == 0

        record = dict(
            avg_reward=sub_df["cum_reward"].mean(skipna=True).round(3),
            std_err=std_reward.round(3),
            # avg_raw_reward=sub_df["cum_raw_reward"].mean(skipna=True).round(3),
            avg_steps=sub_df["n_steps"].mean(skipna=True).round(3),
            n_completed=f"{n_completed}/{len(sub_df)}",
            n_err=err.sum(skipna=True),
        )

    return pd.Series(record)


def summarize_stats(sub_df):
    """Summarize the stats columns."""

    # make sure there are completed runs
    err = sub_df["err_msg"].notnull()
    n_completed = (err | sub_df["truncated"] | sub_df["terminated"]).sum()
    if n_completed == 0:
        return None

    record = dict(
        avg_reward=sub_df["cum_reward"].mean(skipna=True).round(3),
    )
    for key in sub_df.keys():
        if key.startswith("stats."):
            key_ = key.split(".")[1]
            op = key_.split("_")[0]
            if op == "cum":
                record[key_] = sub_df[key].sum(skipna=True).round(3)
            elif op == "max":
                record[key_] = sub_df[key].max(skipna=True).round(3)
            else:
                raise ValueError(f"Unknown stats operation: {op}")
    return pd.Series(record)


def _find_diff(tuple1, tuple2):
    """return the list of index wher tuple1 != tuple2"""
    return [i for i, (a, b) in enumerate(zip(tuple1, tuple2)) if a != b]


def _extract_ablation_study(report: pd.DataFrame, progression=False):
    """Reduce the multi-index to a change description compared to the previous row."""
    names = report.index.names
    report = report.copy()
    # report.sort_index(inplace=True)

    reference_index = None
    for index in report.index:
        if reference_index is not None:
            diffs = _find_diff(reference_index, index)

            if progression:
                change = "↳ " + ", ".join([f"{names[i]}={index[i]}" for i in diffs])
            else:
                changes = []
                for i in diffs:
                    val = index[i]
                    if isinstance(val, bool):
                        changes.append(("+" if val else "-") + names[i])
                    else:
                        changes.append(f"{names[i]}←{val}")
                change = ", ".join(changes)
        else:
            change = "Initial Configuration"
        report.loc[index, "change"] = change
        if progression:
            reference_index = index
        else:
            reference_index = report.index[0]

    report = report.reset_index()
    report = report.set_index(["change"])

    # delete columns related to old index
    return report.drop(names, axis=1)


def ablation_report(result_df: pd.DataFrame, reduce_fn=summarize, progression=False):
    """Reduce the multi-index to a change description compared to the previous row.

    *NOTE*: This assumes that this experiments was launched with make_ablation_study.

    Rows will be sorted according to the average ExpArgs.order for all
    experiments associated with the multi-index.

    Args:
        result_df: The result dataframe as returned by load_result_df.
        reduce_fn: The function to use to reduce the sub dataframe. By default
            this is summarize.
        progression: If True, the change description will be the progression

    Returns:
        A dataframe with the change description as index.
    """
    report = global_report(result_df, reduce_fn=reduce_fn)
    report = _sort_order(result_df, report)
    report = _extract_ablation_study(report, progression=progression)
    return report


def _get_avg_order(df: pd.DataFrame, row: pd.Series):
    """Return the average order for the given row."""
    df = df.reset_index(level=0, drop=True, inplace=False)
    # df.sort_index(inplace=True)

    sub_df = df.loc[row.name]
    orders = [get_exp_result(exp_dir).exp_args.order for exp_dir in sub_df.exp_dir]
    orders = [order for order in orders if order is not None]
    if len(orders) == 0:
        return None
    return np.mean(orders)


def _sort_order(result_df, report):
    """Add a column to the report with the average order for each agent and sort."""

    def add_order(row):
        return _get_avg_order(result_df, row)

    report["avg_order"] = report.apply(add_order, axis=1)
    return report.sort_values("avg_order", ascending=True)


def global_report(
    result_df: pd.DataFrame,
    reduce_fn=summarize,
    rename_index=lambda name: name.replace("agent_args.flags.", ""),
):
    """Produce a report that summarize all tasks and all episodes for each
    agent.

    Args:
        result_df: The result dataframe as returned by load_result_df.
        reduce_fn: The function to use to reduce the sub dataframe. By default
            this is summarize.
        rename_index: Function to rename the index. By default we remove the prefix
            "agent_args.flags."

    Returns:
        pd.DataFrame: The report
    """

    levels = list(range(result_df.index.nlevels))

    if len(levels) == 1:
        print("Only one configuration is found, returning a per-task report.")
        report = report_2d(result_df, reduce_fn=reduce_fn)
        report.loc["[ALL TASKS]"] = reduce_fn(result_df)
    else:
        print(
            "Found multiple configuration, averaging across tasks and returning a per-agent report."
        )
        report = result_df.groupby(level=levels[1:]).apply(reduce_fn)

        if rename_index is not None:
            index_names = [rename_index(name) for name in report.index.names]
            report = report.rename_axis(index=index_names)

        # if has key avg_reward
        if "avg_reward" in report.columns:
            report = report.sort_values("avg_reward", ascending=False)

    return report


def _rename_bool_flags(report: pd.DataFrame, true_str="✓", false_str="-"):
    """Rename the boolean flags to be more compact and readable."""
    map_bool = lambda x: true_str if x is True else false_str if x is False else x
    if isinstance(report.index, pd.MultiIndex):
        report.index = report.index.set_levels(
            [[map_bool(i) for i in level] for level in report.index.levels]
        )
    return report


def to_clipboard(df: pd.DataFrame):
    """Copy the dataframe to the clipboard as a tab separated csv."""
    output = io.StringIO()
    df.to_csv(output, sep="\t", index=True)
    csv_string = output.getvalue()
    if pyperclip is not None:
        try:
            pyperclip.copy(csv_string)
        except Exception as e:
            warn(f"Failed to copy to clipboard: {e}")
    # else:
    #     print("pyperclip is not installed, cannot copy to clipboard.")
    # return df


def flag_report(report: pd.DataFrame, metric: str = "avg_reward", round_digits: int = 2):
    # for all index in the multi-index with boolean value, get the average for
    # True and the average for False separately. Produce a new dataframe with
    # the average for True and False for each index and the ratio between the
    # two as a new column.

    # check the number of levels
    if report.index.nlevels <= 1:
        print(f"Only {report.index.nlevels} levels in the index, cannot produce flag report.")
        return

    report = report.copy()
    report = report.reset_index()

    records = []
    for col in report.columns:
        if report[col].dtype == bool:
            avg_true = report[report[col]][metric].mean()
            avg_false = report[~report[col]][metric].mean()
            ratio = avg_true / avg_false
            records.append(dict(hparam=col, avg_true=avg_true, avg_false=avg_false, ratio=ratio))

    flag_report = pd.DataFrame(records).set_index("hparam")
    flag_report.sort_values("ratio", ascending=False, inplace=True)
    if round_digits is not None:
        flag_report = flag_report.round(round_digits)

    return flag_report


def get_most_recent_folder(
    result_dir: Path = None, date_format: str = "%Y-%m-%d_%H-%M-%S", contains=None
):
    """Return the most recent directory based on the date in the folder name."""

    if result_dir is None:
        result_dir = RESULTS_DIR

    most_recent_folder = None
    most_recent_time = datetime.min

    for item in result_dir.iterdir():
        if item.is_dir() and not item.name.startswith("_"):
            if contains is not None and contains not in item.name:
                continue
            try:
                folder_date = datetime.strptime("_".join(item.name.split("_")[:2]), date_format)
                if folder_date > most_recent_time:
                    most_recent_time = folder_date
                    most_recent_folder = item
            except (ValueError, IndexError):
                continue

    return most_recent_folder


def display_report(
    report: pd.DataFrame,
    apply_shrink_columns: bool = True,
    copy_to_clipboard: bool = True,
    rename_bool_flags: bool = True,
    print_only: str = None,
):
    """Display the report in a nicer-ish format.

    To be able to wrap col names we need to use set_wrap_stype, which returns a
    styled df, and doesn't behave like a normal df. For encapsulate the displaying in
    this function.

    Args:
        report: The report to display
        apply_shrink_columns: Make the column more compat by replacing
            underscores with newlines
        copy_to_clipboard: Copy the report to the clipboard
        rename_bool_flags: Rename the boolean flags to be more compact and readable
        print_only: Print only the given column
    """
    report = report.copy()

    if apply_shrink_columns:
        report = shrink_columns(report)

    if rename_bool_flags:
        report = _rename_bool_flags(report)

    if copy_to_clipboard:
        to_clipboard(report)

    columns = list(report.columns)

    report.reset_index(inplace=True)

    if print_only:
        columns = [print_only] + columns
        report = report[columns]

    styled_report = set_wrap_style(report)

    display(styled_report)


def shrink_columns(df, also_wrap_index=True):
    """Make the column names more compact by replacing underscores with newlines"""
    df = df.copy()

    df.columns = [col.replace("_", "\n") for col in df.columns]
    if also_wrap_index:
        df.index.names = [name.replace("_", "\n") for name in df.index.names]

    # Define a formatter function that formats float numbers without trailing zeros
    def formatter(x):
        if isinstance(x, float):
            return "{:.10f}".format(x).rstrip("0").rstrip(".")
        return x

    return df.map(formatter)


def set_wrap_style(df):
    return df.style.set_table_styles([{"selector": "th", "props": [("white-space", "pre-wrap")]}])


# ------------
# Error Utils
# ------------


def map_err_key(err_msg):
    if err_msg is None:
        return err_msg

    regex_replacements = [
        (
            r"your messages resulted in \d+ tokens",
            "your messages resulted in x tokens",
        ),
        (
            r"(?<=Exception uncaught by agent or environment in task\s)([^\s]+)",
            "<task_name>.",
        ),
    ]

    for pattern, replacement in regex_replacements:
        err_msg = re.sub(pattern, replacement, err_msg)
    return err_msg


def error_report(df: pd.DataFrame, max_stack_trace=10):
    """Report the error message for each agent."""

    if "err_key" not in df:
        df["err_key"] = df["err_msg"].map(map_err_key)

    unique_counts = df["err_key"].value_counts().sort_values(ascending=False)
    report = []
    for err_key, count in unique_counts.items():
        report.append("-------------------")
        report.append(f"{count}x : {err_key}\n")
        # find sub_df with this error message
        sub_df = df[df["err_key"] == err_key]
        idx = 0

        exp_result_list = [get_exp_result(row.exp_dir) for _, row in sub_df.iterrows()]
        task_names = [exp_result.exp_args.env_args.task_name for exp_result in exp_result_list]

        # count unique using numpy
        unique_task_names, counts = np.unique(task_names, return_counts=True)
        task_and_count = sorted(zip(unique_task_names, counts), key=lambda x: x[1], reverse=True)
        for task_name, count in task_and_count:
            report.append(f"{count:2d} {task_name}")

        report.append(f"\nShowing Max {max_stack_trace} stack traces:\n")
        for exp_result in exp_result_list:
            if idx >= max_stack_trace:
                break
            # print task name and stack trace
            stack_trace = exp_result.summary_info.get("stack_trace", "")
            report.append(f"Task Name: {exp_result.exp_args.env_args.task_name}\n")
            report.append(f"exp_dir: {exp_result.exp_dir}\n")
            report.append(f"Stack Trace: \n {stack_trace}\n")
            report.append("\n")
            idx += 1

    return "\n".join(report)


def categorize_error(row):
    if pd.isna(row.get("err_msg", None)):
        return None
    for category, check_function in ERR_CLASS_MAP.items():
        if check_function(row["err_msg"], row["stack_trace"]):
            if category == "critical_server_error":
                return is_critical_server_error(
                    row["err_msg"], row["stack_trace"], return_error_type=True
                )
            elif category == "minor_server_error":
                return is_minor_server_error(
                    row["err_msg"], row["stack_trace"], return_error_type=True
                )
            return category
    return "other_error"


def error_report_detailed(df: pd.DataFrame, max_stack_trace=10):
    """Report the error message for each agent, categorizing them as server errors or retry errors."""

    df["error_category"] = df.apply(categorize_error, axis=1)

    report = []
    for category in df["error_category"].unique():
        if category is None:
            continue
        report.append("\n-------------------")
        report.append(f"Category: {category}")
        report.append("-------------------\n")
        report.append(f"Total number of errors: {len(df[df['error_category'] == category])}\n")
        category_df = df[df["error_category"] == category]
        unique_counts = category_df["err_msg"].value_counts().sort_values(ascending=False)

        idx = 0
        for err_msg, count in unique_counts.items():
            if idx >= max_stack_trace:
                break
            idx += 1
            report.append("-------------------")
            report.append(f"{count}x : {err_msg}\n")
            sub_df = category_df[category_df["err_msg"] == err_msg]
            for _, row in sub_df.iterrows():
                exp_result = ExpResult(row.exp_dir)
                report.append(f"Task Name: {exp_result.exp_args.env_args.task_name}\n")
                report.append(f"exp_dir: {exp_result.exp_dir}\n")
                report.append(f"Stack Trace: \n {row['stack_trace']}\n")
                report.append("\n")
                break

    return "\n".join(report)


def print_errors_chronologically(df: pd.DataFrame):
    """Print the errors in chronological order, grouping contiguous chunks of the same error."""
    df = df.sort_values("exp_date", ascending=True)

    current_error = None
    error_count = 0

    for _, row in df.iterrows():
        if pd.isna(row.get("err_msg", None)):
            continue

        error = categorize_error(row)

        if error != current_error:
            if current_error is not None:
                print(f"{current_error.ljust(40)} : {str(error_count).rjust(5)} times")

            current_error = error
            error_count = 1
        else:
            error_count += 1

    if current_error is not None:
        print(f"{current_error.ljust(40)} : {str(error_count).rjust(5)} times")


def report_different_errors(sub_df):
    """Report the different errors in the dataframe."""

    def _categorize_error(row):
        if pd.isna(row.err_msg):
            record = {}
        else:
            record = {
                err_class: err_fn(row.err_msg, row.stack_trace)
                for err_class, err_fn in ERR_CLASS_MAP.items()
            }
            record["other_err"] = np.sum(list(record.values())) == 0
            record["any_err"] = True

        return pd.Series(record)

    error_report = sub_df.apply(_categorize_error, axis=1).sum(skipna=True)

    # TODO: fix this bug
    assert isinstance(error_report, pd.DataFrame), "Expected a DataFrame, got a Series."

    return error_report


def split_by_key(df: pd.DataFrame, key, force_at_leaste_one_variable=True):
    """Return a dict of dataframes spearted by the given key."""
    # check if key in df
    if not (key in df.columns):
        df = df.reset_index(key, inplace=False)

    df_dict = {}
    for value in df[key].unique():
        sub_df = df[df[key] == value].copy()
        set_index_from_variables(sub_df, force_at_leaste_one_variable=force_at_leaste_one_variable)
        df_dict[value] = sub_df

    return df_dict


<<<<<<< HEAD
def set_task_category_as_index(result_df, task_category_map=TASK_CATEGORY_MAP):
    """Create task_category index from task_name if needed and re-assign index
    from variables using task_category."""
    # rested index task_name (level 0)
    new_df = result_df.reset_index(inplace=False)
    if not "task_category" in new_df.columns:
        new_df["task_category"] = new_df["env_args.task_name"].map(task_category_map)
    set_index_from_variables(new_df, task_key="task_category")
    return new_df
=======
# def set_task_category_as_index(result_df, task_category_map=TASK_CATEGORY_MAP):
#     """Create task_category index from task_name if needed and re-assign index
#     from variables using task_category."""
#     # rested index task_name (level 0)
#     new_df = result_df.reset_index(inplace=False)
#     if not "task_category" in new_df.columns:
#         new_df["task_category"] = new_df["env_args.task_name"].map(task_category_map)
#     set_index_from_variables(new_df, task_key="task_category")
#     return new_df
>>>>>>> b450e5a3


def get_all_task_messages(exp_dir, max_n_exp=None):
    result_list = list(yield_all_exp_results(exp_dir, progress_fn=tqdm))

    if max_n_exp is not None:
        result_list = random.sample(result_list, min(max_n_exp, len(result_list)))

    task_messages = defaultdict(list)
    for exp_result in tqdm(result_list):
        task_name = exp_result.exp_args.env_args.task_name
        for step in exp_result.steps_info:
            try:
                task_messages[task_name].append(step.task_info["message"])
            except (KeyError, TypeError):
                pass

    # count identical task messages:
    for task_name, messages in task_messages.items():
        unique_messages, count = np.unique(messages, return_counts=True)
        # sort them
        print(task_name)
        for msg, count in sorted(zip(unique_messages, count), key=lambda x: x[1], reverse=True):
            print(f"{count}x : {msg}")
        print()<|MERGE_RESOLUTION|>--- conflicted
+++ resolved
@@ -1,8 +1,3 @@
-<<<<<<< HEAD
-from collections import defaultdict
-from datetime import datetime
-=======
->>>>>>> b450e5a3
 import fnmatch
 import io
 import random
@@ -12,13 +7,7 @@
 from datetime import datetime
 from logging import warn
 from pathlib import Path
-<<<<<<< HEAD
-import random
-import re
-import warnings
-=======
-
->>>>>>> b450e5a3
+
 import numpy as np
 import pandas as pd
 from browsergym.experiments.loop import ExpResult, get_exp_result, yield_all_exp_results
@@ -32,14 +21,10 @@
 )
 from agentlab.experiments.exp_utils import RESULTS_DIR
 from agentlab.utils.bootstrap import bootstrap_matrix, convert_df_to_array
-<<<<<<< HEAD
-from agentlab.analyze.ICML_2024_results import TASK_CATEGORY_MAP
-=======
 
 # TODO find a more portable way to code set_task_category_as_index at least
 # handle dynamic imports. We don't want to always import workarena
 # from browsergym.workarena import TASK_CATEGORY_MAP
->>>>>>> b450e5a3
 
 warnings.filterwarnings("ignore", category=pd.errors.PerformanceWarning)
 
@@ -268,15 +253,11 @@
 
         if n_completed == 0:
             return None
-<<<<<<< HEAD
-        _mean_reward, std_reward = get_bootstrap(sub_df, "cum_reward")
-=======
 
         if use_bootstrap:
             _mean_reward, std_reward = get_bootstrap(sub_df, "cum_reward")
         else:
             _mean_reward, std_reward = get_std_err(sub_df, "cum_reward")
->>>>>>> b450e5a3
 
         # sanity check, if there is an error the reward should be zero
         assert sub_df[sub_df["err_msg"].notnull()]["cum_reward"].sum() == 0
@@ -776,17 +757,6 @@
     return df_dict
 
 
-<<<<<<< HEAD
-def set_task_category_as_index(result_df, task_category_map=TASK_CATEGORY_MAP):
-    """Create task_category index from task_name if needed and re-assign index
-    from variables using task_category."""
-    # rested index task_name (level 0)
-    new_df = result_df.reset_index(inplace=False)
-    if not "task_category" in new_df.columns:
-        new_df["task_category"] = new_df["env_args.task_name"].map(task_category_map)
-    set_index_from_variables(new_df, task_key="task_category")
-    return new_df
-=======
 # def set_task_category_as_index(result_df, task_category_map=TASK_CATEGORY_MAP):
 #     """Create task_category index from task_name if needed and re-assign index
 #     from variables using task_category."""
@@ -796,7 +766,6 @@
 #         new_df["task_category"] = new_df["env_args.task_name"].map(task_category_map)
 #     set_index_from_variables(new_df, task_key="task_category")
 #     return new_df
->>>>>>> b450e5a3
 
 
 def get_all_task_messages(exp_dir, max_n_exp=None):
