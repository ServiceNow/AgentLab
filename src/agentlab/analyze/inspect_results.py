import fnmatch
import io
import json
import random
import re
import traceback
import warnings
from collections import defaultdict
from datetime import datetime
from logging import warn
from pathlib import Path

import numpy as np
import pandas as pd
from browsergym.experiments.loop import ExpResult, get_exp_result, yield_all_exp_results
from IPython.display import display
from tqdm import tqdm

from agentlab.analyze.error_categorization import (
    ERR_CLASS_MAP,
    is_critical_server_error,
    is_minor_server_error,
)
from agentlab.experiments.exp_utils import RESULTS_DIR
from agentlab.utils.bootstrap import bootstrap_matrix, convert_df_to_array

# TODO find a more portable way to code set_task_category_as_index at least
# handle dynamic imports. We don't want to always import workarena
# from browsergym.workarena import TASK_CATEGORY_MAP

warnings.filterwarnings("ignore", category=pd.errors.PerformanceWarning)

try:
    import pyperclip
except ImportError:
    pyperclip = None

pd.set_option("display.multi_sparse", False)

AGENT_NAME_KEY = "agent.agent_name"
TASK_KEY = "env.task_name"


def get_constants_and_variables(df: pd.DataFrame, drop_constants: bool = False):
    """Filter out constants from the dataframe."""

    constants = {}
    variable_keys = []
    for col in df.columns:
        if df[col].nunique(dropna=False) == 1:
            if isinstance(df[col].iloc[0], np.generic):
                val = df[col].iloc[0].item()
            else:
                val = df[col].iloc[0]
            constants[col] = val
            if drop_constants:
                df = df.drop(col, axis=1)
        else:
            variable_keys.append(col)

    return constants, variable_keys, df


def set_index_from_variables(
    df: pd.DataFrame,
    index_white_list=("agent.*",),
    index_black_list=("*model_url*", "*extra*", "*._*"),
    task_key=TASK_KEY,
    add_agent_and_benchmark=True,
):
    """Set the index, inplace, to env.task_name and all variables.

    Introspects `df` to find all fields that are variable and set the index to
    those fields. This will allow to easily groupby and compare results. To
    filter undersired variables from the index, use index_white_list and
    index_black_list.

    Args:
        df: The dataframe to modify
        index_white_list: List of wildard patterns to match variables that
            should be included in the index.
        index_black_list: List of wildard patterns to match variables that
            should be excluded from the index.
        task_key: The key to use as the first level of the index.
        force_at_leaste_one_variable: If True, force at least one variable in the
            index. If no variable is found, the index will be set to
            task_key + "agent.agent_name".
    """
    df.reset_index(inplace=True)
    constants, variables, _ = get_constants_and_variables(df)

    index_variables = []
    if add_agent_and_benchmark:
        index_variables.append("agent.agent_name")
        if "env.benchmark" not in df.columns:
            df["env.benchmark"] = df[TASK_KEY].map(_benchmark_from_task_name)
        index_variables.append("env.benchmark")

    for var in variables:
        white = any([fnmatch.fnmatch(var, pattern) for pattern in index_white_list])
        black = any([fnmatch.fnmatch(var, pattern) for pattern in index_black_list])

        if white and (not black) and (not var in index_variables):
            index_variables.append(var)

    for var in index_variables:
        if df[var].isnull().any():
            warn(
                f"Variable {var} contains NaN or None values. This will be replaced by the string 'None' to avoid some pandas bug."
            )
            df[var] = df[var].fillna("None")

    # agent_variables = [var for var in variables if var.startswith("agent.")]
    df.set_index([task_key] + index_variables, inplace=True)
    df.sort_index(inplace=True)


def load_result_df(
    exp_dir,
    progress_fn=tqdm,
    set_index=True,
    result_df=None,
    index_white_list=("agent.*",),
    index_black_list=("*model_url*", "*extra*", "*._*"),
    remove_args_suffix=True,
):
    """Load the result dataframe.

    Will set the index to env.task_name and all columens that are not constant and
    starts with agent. This will allow to easily groupby and compare
    results. This index can be changed later using df.set_index.

    Args:
        exp_dir: Path to the experiment directory
        progress_fn: Progress function to use when loading the results
        set_index: If True, set the index to env.task_name and variable agent
        result_df: If not None, speed up the loading process by reusing
            alreading loaded objects.
        index_white_list: List of wildard patterns to match variables that
            should be included in the index.
        index_black_list: List of wildard patterns to match variables that
            should be excluded from the index.

    Returns:
        pd.DataFrame: The result dataframe
    """

    if result_df is not None:
        result_list = list(result_df["exp_result"])
    else:
        result_list = list(yield_all_exp_results(exp_dir, progress_fn=progress_fn))

    if len(result_list) == 0:
        return None

    if progress_fn is not None:
        result_list = progress_fn(result_list, desc="Loading results")

    df = pd.DataFrame([exp_result.get_exp_record() for exp_result in result_list])

    if remove_args_suffix:
        df.columns = [col.replace("_args", "") for col in df.columns]

    if set_index:
        set_index_from_variables(df, index_white_list, index_black_list)
    return df


def reduce_episodes(result_df: pd.DataFrame) -> pd.DataFrame:
    """Reduce the dataframe to a single row per episode and summarize some of the columns."""

    levels = list(range(result_df.index.nlevels))
    return result_df.groupby(level=levels).apply(summarize)


def report_2d(df: pd.DataFrame, reduce_fn: callable = reduce_episodes, n_row_keys=1):
    """Generic function to create a 2d report based on the dataframe.

    The code is simple but can be a bit cryptic. This is best explained in the
    following  3 steps:
    1) Groupby: Will use the existing multi-index to groupby. Make sure to set the
       an index to the desired keys before calling this function.
    2) Reduce: Uses the reduce_fn to reduce the content of each group to a single
       variable, creating a 1D series indexed by its original index.
    3) Unstack: Produce a 2D table such that the first n_row_keys are used to
       specify how many dimensions are used for the rows. The remaining
       dimensions are used for the columns.

    Args:
        df: The dataframe to reduce
        reduce_fn: The function to use to reduce the sub dataframe. By default
            this is reduce_episodes.
        n_row_keys: The number of keys to use for the rows.

    Returns:
        pd.DataFrame: The 2D report
    """

    levels = list(range(df.index.nlevels))
    reduced_df = df.groupby(level=levels).apply(reduce_fn)  # type: pd.Series
    return reduced_df.unstack(level=levels[n_row_keys:])


def report_constant_and_variables(df, show_stack_traces=True):
    constants, variables, _ = get_constants_and_variables(df)
    print("Constants:")
    for k, v in constants.items():
        print(f"    {k}: {v}")

    print("\nVariables:")
    for var in variables:
        if not show_stack_traces and var == "stack_trace":
            continue

        # get unique with count and sort by count descending
        unique_counts = df[var].value_counts().sort_values(ascending=False)

        print(f"    {var}: n_unique={len(unique_counts)}")
        for i, (val, count) in enumerate(unique_counts.items()):
            print(f"        {count}x : {val}")
            if i >= 2:
                break
        if len(unique_counts) > 3:
            print(f"        ...\n")


def get_bootstrap(df, metric, reduce_fn=np.nanmean, n_bootstrap=100, group_by=TASK_KEY, prior=0.5):
    """Get the stratified bootstrap mean and std for the given metric."""
    grouped_df = df.reset_index(inplace=False).groupby(group_by)
    array = convert_df_to_array(grouped_df, metric=metric, threshold=0.7)
    if prior is not None:
        prior = prior * np.ones((len(array), 1))
        array = np.concatenate([array, prior], axis=1)

    bootstrapped_values = bootstrap_matrix(array, n_bootstrap=n_bootstrap, reduce_fn=reduce_fn)
    return np.nanmean(bootstrapped_values), np.nanstd(bootstrapped_values)


def get_std_err(df, metric):
    """Get the standard error for a binary metric."""
    # extract non missing values
    data = df[metric].dropna().values

    # asser either 0 or 1
    if np.all(np.isin(data, [0, 1])):
        mean = np.mean(data)
        std_err = np.sqrt(mean * (1 - mean) / len(data))
        return mean, std_err
    else:
        return get_sample_std_err(df, metric)
<<<<<<< HEAD

    return mean, std_err
=======
>>>>>>> b09ea931


def get_sample_std_err(df, metric):
    """Get the standard error for a binary metric."""
    # extract non missing values
    data = df[metric].dropna().values

    mean = np.mean(data)
    std_err = np.std(data, ddof=1) / np.sqrt(len(data))
    if np.isnan(std_err):
<<<<<<< HEAD
        std_err = np.zeros_like(std_err)
=======
        std_err = np.float64(0)
>>>>>>> b09ea931
    return mean, std_err


def summarize(sub_df, use_bootstrap=False):
    if not "cum_reward" in sub_df:
        record = dict(
            avg_reward=np.nan,
            std_err=np.nan,
            # avg_raw_reward=np.nan,
            avg_steps=np.nan,
            n_completed=f"0/{len(sub_df)}",
            n_err=0,
        )
    else:
        err = sub_df["err_msg"].notnull()
        n_completed = (err | sub_df["truncated"] | sub_df["terminated"]).sum()

        if n_completed == 0:
            return None

        if use_bootstrap:
            _mean_reward, std_reward = get_bootstrap(sub_df, "cum_reward")
        else:
            _mean_reward, std_reward = get_std_err(sub_df, "cum_reward")

        # sanity check, if there is an error the reward should be zero
        assert sub_df[sub_df["err_msg"].notnull()]["cum_reward"].sum() == 0

        record = dict(
            avg_reward=sub_df["cum_reward"].mean(skipna=True).round(3),
            std_err=std_reward.astype(float).round(3),
            # avg_raw_reward=sub_df["cum_raw_reward"].mean(skipna=True).round(3),
            avg_steps=sub_df["n_steps"].mean(skipna=True).round(3),
            n_completed=f"{n_completed}/{len(sub_df)}",
            n_err=err.sum(skipna=True),
        )

    return pd.Series(record)


def summarize_stats(sub_df):
    """Summarize the stats columns."""

    # make sure there are completed runs
    err = sub_df["err_msg"].notnull()
    n_completed = (err | sub_df["truncated"] | sub_df["terminated"]).sum()
    if n_completed == 0:
        return None

    record = dict(
        avg_reward=sub_df["cum_reward"].mean(skipna=True).round(3),
    )
    for key in sub_df.keys():
        if key.startswith("stats."):
            key_ = key.split(".")[1]
            op = key_.split("_")[0]
            if op == "cum":
                record[key_] = sub_df[key].sum(skipna=True)
            elif op == "max":
                record[key_] = sub_df[key].max(skipna=True)
            else:
                raise ValueError(f"Unknown stats operation: {op}")
    return pd.Series(record)


def _find_diff(tuple1, tuple2):
    """return the list of index wher tuple1 != tuple2"""
    return [i for i, (a, b) in enumerate(zip(tuple1, tuple2)) if a != b]


def _extract_ablation_study(report: pd.DataFrame, progression=False):
    """Reduce the multi-index to a change description compared to the previous row."""
    names = report.index.names
    report = report.copy()
    # report.sort_index(inplace=True)

    reference_index = None
    for index in report.index:
        if reference_index is not None:
            diffs = _find_diff(reference_index, index)

            if progression:
                change = "↳ " + ", ".join([f"{names[i]}={index[i]}" for i in diffs])
            else:
                changes = []
                for i in diffs:
                    val = index[i]
                    if isinstance(val, bool):
                        changes.append(("+" if val else "-") + names[i])
                    else:
                        changes.append(f"{names[i]}←{val}")
                change = ", ".join(changes)
        else:
            change = "Initial Configuration"
        report.loc[index, "change"] = change
        if progression:
            reference_index = index
        else:
            reference_index = report.index[0]

    report = report.reset_index()
    report = report.set_index(["change"])

    # delete columns related to old index
    return report.drop(names, axis=1)


def ablation_report(result_df: pd.DataFrame, reduce_fn=summarize, progression=False):
    """Reduce the multi-index to a change description compared to the previous row.

    *NOTE*: This assumes that this experiments was launched with make_ablation_study.

    Rows will be sorted according to the average ExpArgs.order for all
    experiments associated with the multi-index.

    Args:
        result_df: The result dataframe as returned by load_result_df.
        reduce_fn: The function to use to reduce the sub dataframe. By default
            this is summarize.
        progression: If True, the change description will be the progression

    Returns:
        A dataframe with the change description as index.
    """
    report = global_report(result_df, reduce_fn=reduce_fn)
    report = _sort_order(result_df, report)
    report = _extract_ablation_study(report, progression=progression)
    return report


def _get_avg_order(df: pd.DataFrame, row: pd.Series):
    """Return the average order for the given row."""
    df = df.reset_index(level=0, drop=True, inplace=False)
    # df.sort_index(inplace=True)

    sub_df = df.loc[row.name]
    orders = [get_exp_result(exp_dir).exp_args.order for exp_dir in sub_df.exp_dir]
    orders = [order for order in orders if order is not None]
    if len(orders) == 0:
        return None
    return np.mean(orders)


def _sort_order(result_df, report):
    """Add a column to the report with the average order for each agent and sort."""

    def add_order(row):
        return _get_avg_order(result_df, row)

    report["avg_order"] = report.apply(add_order, axis=1)
    return report.sort_values("avg_order", ascending=True)


def global_report(
    result_df: pd.DataFrame,
    reduce_fn=summarize,
    rename_index=lambda name: name.replace("agent.flags.", ""),
):
    """Produce a report that summarize all tasks and all episodes for each
    agent.

    Args:
        result_df: The result dataframe as returned by load_result_df.
        reduce_fn: The function to use to reduce the sub dataframe. By default
            this is summarize.
        rename_index: Function to rename the index. By default we remove the prefix
            "agent.flags."

    Returns:
        pd.DataFrame: The report
    """

    levels = list(range(result_df.index.nlevels))

    if len(levels) == 1:
        print("Only one configuration is found, returning a per-task report.")
        report = report_2d(result_df, reduce_fn=reduce_fn)
        report.loc["[ALL TASKS]"] = reduce_fn(result_df)
    else:
        print(
            "Found multiple configuration, averaging across tasks and returning a per-agent report."
        )
        report = result_df.groupby(level=levels[1:]).apply(reduce_fn)

        if rename_index is not None:
            index_names = [rename_index(name) for name in report.index.names]
            report = report.rename_axis(index=index_names)

        # if has key avg_reward
        if "avg_reward" in report.columns:
            report = report.sort_values("avg_reward", ascending=False)

    return report


def _rename_bool_flags(report: pd.DataFrame, true_str="✓", false_str="-"):
    """Rename the boolean flags to be more compact and readable."""
    map_bool = lambda x: true_str if x is True else false_str if x is False else x
    if isinstance(report.index, pd.MultiIndex):
        report.index = report.index.set_levels(
            [[map_bool(i) for i in level] for level in report.index.levels]
        )
    return report


def to_clipboard(df: pd.DataFrame):
    """Copy the dataframe to the clipboard as a tab separated csv."""
    output = io.StringIO()
    df.to_csv(output, sep="\t", index=True)
    csv_string = output.getvalue()
    if pyperclip is not None:
        try:
            pyperclip.copy(csv_string)
        except Exception as e:
            warn(f"Failed to copy to clipboard: {e}")
    # else:
    #     print("pyperclip is not installed, cannot copy to clipboard.")
    # return df


def flag_report(report: pd.DataFrame, metric: str = "avg_reward", round_digits: int = 2):
    # for all index in the multi-index with boolean value, get the average for
    # True and the average for False separately. Produce a new dataframe with
    # the average for True and False for each index and the ratio between the
    # two as a new column.

    # check the number of levels
    if report.index.nlevels <= 1:
        print(f"Only {report.index.nlevels} levels in the index, cannot produce flag report.")
        return

    report = report.copy()
    report = report.reset_index()

    records = []
    for col in report.columns:
        if report[col].dtype == bool:
            avg_true = report[report[col]][metric].mean()
            avg_false = report[~report[col]][metric].mean()
            ratio = avg_true / avg_false
            records.append(dict(hparam=col, avg_true=avg_true, avg_false=avg_false, ratio=ratio))

    flag_report = pd.DataFrame(records).set_index("hparam")
    flag_report.sort_values("ratio", ascending=False, inplace=True)
    if round_digits is not None:
        flag_report = flag_report.round(round_digits)

    return flag_report


def get_most_recent_folder(
    root_dir: Path = None, date_format: str = "%Y-%m-%d_%H-%M-%S", contains=None
):
    """Return the most recent directory based on the date in the folder name.

    Args:
        root_dir: The directory to search in
        date_format: The format of the date in the folder name
        contains: If not None, only consider folders that contains this string

    Returns:
        Path: The most recent folder satisfying the conditions
    """

    if root_dir is None:
        root_dir = RESULTS_DIR

    most_recent_folder = None
    most_recent_time = datetime.min

    for item in root_dir.iterdir():
        if item.is_dir() and not item.name.startswith("_"):
            if contains is not None and contains not in item.name:
                continue
            try:
                folder_date = datetime.strptime("_".join(item.name.split("_")[:2]), date_format)
                if folder_date > most_recent_time:
                    most_recent_time = folder_date
                    most_recent_folder = item
            except (ValueError, IndexError):
                continue

    return most_recent_folder


def display_report(
    report: pd.DataFrame,
    apply_shrink_columns: bool = True,
    copy_to_clipboard: bool = True,
    rename_bool_flags: bool = True,
    print_only: str = None,
):
    """Display the report in a nicer-ish format.

    To be able to wrap col names we need to use set_wrap_stype, which returns a
    styled df, and doesn't behave like a normal df. For encapsulate the displaying in
    this function.

    Args:
        report: The report to display
        apply_shrink_columns: Make the column more compat by replacing
            underscores with newlines
        copy_to_clipboard: Copy the report to the clipboard
        rename_bool_flags: Rename the boolean flags to be more compact and readable
        print_only: Print only the given column
    """
    report = report.copy()

    if apply_shrink_columns:
        report = shrink_columns(report)

    if rename_bool_flags:
        report = _rename_bool_flags(report)

    if copy_to_clipboard:
        to_clipboard(report)

    columns = list(report.columns)

    report.reset_index(inplace=True)

    if print_only:
        columns = [print_only] + columns
        report = report[columns]

    styled_report = set_wrap_style(report)

    display(styled_report)


def shrink_columns(df, also_wrap_index=True):
    """Make the column names more compact by replacing underscores with newlines"""
    df = df.copy()

    df.columns = [col.replace("_", "\n") for col in df.columns]
    if also_wrap_index:
        df.index.names = [name.replace("_", "\n") for name in df.index.names]

    # Define a formatter function that formats float numbers without trailing zeros
    def formatter(x):
        if isinstance(x, float):
            return "{:.10f}".format(x).rstrip("0").rstrip(".")
        return x

    return df.map(formatter)


def set_wrap_style(df):
    return df.style.set_table_styles([{"selector": "th", "props": [("white-space", "pre-wrap")]}])


# ------------
# Error Utils
# ------------


def map_err_key(err_msg):
    if err_msg is None:
        return err_msg

    regex_replacements = [
        (
            r"your messages resulted in \d+ tokens",
            "your messages resulted in x tokens",
        ),
        (
            r"(?<=Exception uncaught by agent or environment in task\s)([^\s]+)",
            "<task_name>.",
        ),
    ]

    for pattern, replacement in regex_replacements:
        err_msg = re.sub(pattern, replacement, err_msg)
    return err_msg


def error_report(df: pd.DataFrame, max_stack_trace=10):
    """Report the error message for each agent."""

    if "err_key" not in df:
        df["err_key"] = df["err_msg"].map(map_err_key)

    unique_counts = df["err_key"].value_counts().sort_values(ascending=False)
    report = []
    for err_key, count in unique_counts.items():
        report.append("-------------------")
        report.append(f"{count}x : {err_key}\n")
        # find sub_df with this error message
        sub_df = df[df["err_key"] == err_key]
        idx = 0

        exp_result_list = [get_exp_result(row.exp_dir) for _, row in sub_df.iterrows()]
        task_names = [exp_result.exp_args.env_args.task_name for exp_result in exp_result_list]

        # count unique using numpy
        unique_task_names, counts = np.unique(task_names, return_counts=True)
        task_and_count = sorted(zip(unique_task_names, counts), key=lambda x: x[1], reverse=True)
        for task_name, count in task_and_count:
            report.append(f"{count:2d} {task_name}")

        report.append(f"\nShowing Max {max_stack_trace} stack traces:\n")
        for exp_result in exp_result_list:
            if idx >= max_stack_trace:
                break
            # print task name and stack trace
            stack_trace = exp_result.summary_info.get("stack_trace", "")
            report.append(f"Task Name: {exp_result.exp_args.env_args.task_name}\n")
            report.append(f"exp_dir: {exp_result.exp_dir}\n")
            report.append(f"Stack Trace: \n {stack_trace}\n")
            report.append("\n")
            idx += 1

    return "\n".join(report)


def categorize_error(row):
    if pd.isna(row.get("err_msg", None)):
        return None
    for category, check_function in ERR_CLASS_MAP.items():
        if check_function(row["err_msg"], row["stack_trace"]):
            if category == "critical_server_error":
                return is_critical_server_error(
                    row["err_msg"], row["stack_trace"], return_error_type=True
                )
            elif category == "minor_server_error":
                return is_minor_server_error(
                    row["err_msg"], row["stack_trace"], return_error_type=True
                )
            return category
    return "other_error"


def error_report_detailed(df: pd.DataFrame, max_stack_trace=10):
    """Report the error message for each agent, categorizing them as server errors or retry errors."""

    df["error_category"] = df.apply(categorize_error, axis=1)

    report = []
    for category in df["error_category"].unique():
        if category is None:
            continue
        report.append("\n-------------------")
        report.append(f"Category: {category}")
        report.append("-------------------\n")
        report.append(f"Total number of errors: {len(df[df['error_category'] == category])}\n")
        category_df = df[df["error_category"] == category]
        unique_counts = category_df["err_msg"].value_counts().sort_values(ascending=False)

        idx = 0
        for err_msg, count in unique_counts.items():
            if idx >= max_stack_trace:
                break
            idx += 1
            report.append("-------------------")
            report.append(f"{count}x : {err_msg}\n")
            sub_df = category_df[category_df["err_msg"] == err_msg]
            for _, row in sub_df.iterrows():
                exp_result = ExpResult(row.exp_dir)
                report.append(f"Task Name: {exp_result.exp_args.env_args.task_name}\n")
                report.append(f"exp_dir: {exp_result.exp_dir}\n")
                report.append(f"Stack Trace: \n {row['stack_trace']}\n")
                report.append("\n")
                break

    return "\n".join(report)


def print_errors_chronologically(df: pd.DataFrame):
    """Print the errors in chronological order, grouping contiguous chunks of the same error."""
    df = df.sort_values("exp_date", ascending=True)

    current_error = None
    error_count = 0

    for _, row in df.iterrows():
        if pd.isna(row.get("err_msg", None)):
            continue

        error = categorize_error(row)

        if error != current_error:
            if current_error is not None:
                print(f"{current_error.ljust(40)} : {str(error_count).rjust(5)} times")

            current_error = error
            error_count = 1
        else:
            error_count += 1

    if current_error is not None:
        print(f"{current_error.ljust(40)} : {str(error_count).rjust(5)} times")


def report_different_errors(sub_df):
    """Report the different errors in the dataframe."""

    def _categorize_error(row):
        if pd.isna(row.err_msg):
            record = {}
        else:
            record = {
                err_class: err_fn(row.err_msg, row.stack_trace)
                for err_class, err_fn in ERR_CLASS_MAP.items()
            }
            record["other_err"] = np.sum(list(record.values())) == 0
            record["any_err"] = True

        return pd.Series(record)

    error_report = sub_df.apply(_categorize_error, axis=1).sum(skipna=True)

    # TODO: fix this bug
    assert isinstance(error_report, pd.DataFrame), "Expected a DataFrame, got a Series."

    return error_report


# ===============


def _benchmark_from_task_name(task_name: str):
    """Extract the benchmark from the task name.
    TODO should be more robost, e.g. handle workarna.L1, workarena.L2, etc.
    """
    return task_name.split(".")[0]


def summarize_study(result_df: pd.DataFrame) -> pd.DataFrame:
    """Create a summary of the study.

    Similar to global report, but handles single agent differently.
    """

    levels = list(range(result_df.index.nlevels))
    return result_df.groupby(level=levels[1:]).apply(summarize)


def split_by_key(df: pd.DataFrame, key):
    """Return a dict of dataframes spearted by the given key."""
    # check if key in df
    if not (key in df.columns):
        df = df.reset_index(key, inplace=False)

    df_dict = {}
    for value in df[key].unique():
        sub_df = df[df[key] == value].copy()
        set_index_from_variables(sub_df)
        df_dict[value] = sub_df

    return df_dict


def get_all_summaries(results_dir: Path, skip_hidden=True, ignore_cache=False, ignore_stale=False):
    summaries = []
    for study_dir in results_dir.iterdir():
        print(study_dir.name)
        if skip_hidden and study_dir.name.startswith("_"):
            print("  skip (starts with '_')")
            continue

        try:
            summary = get_study_summary(
                study_dir, ignore_cache=ignore_cache, ignore_stale=ignore_stale
            )
            if summary is not None:
                # set as index
                summary["study_dir"] = study_dir.name
                summary.set_index("study_dir", inplace=True)
                summaries.append(summary)

        except Exception as e:
            traceback.print_exc()
            continue

    summaries = pd.concat(summaries)
    # reverse sort according to index
    summaries.sort_index(ascending=False, inplace=True)
    return summaries


def get_study_summary(
    study_dir: Path,
    ignore_cache=False,
    ignore_stale=False,
    progress_fn=None,
    sentinel=None,
) -> pd.DataFrame:
    """Get the cached study summary for the given study directory or computes it.

    The cache is based on the modified times of all the files in the study.

    Args:
        study_dir: The study directory to summarize
        ignore_cache: If True, ignore the cache and recompute the summary
        ignore_stale: If True, don't verify if files have changed since the last
            summary was computed. This may lead to stale summaries.
        progress_fn: Pass tqdm.tqdm to show progress.
        sentinel: Captures internal values for unit testing.

    Returns:
        pd.DataFrame: The study summary
    """
    study_dir = Path(study_dir)

    summary_path = study_dir / "study_summary.csv"
    if not ignore_stale:
        is_stale = _is_stale(study_dir, summary_path)
    else:
        is_stale = False

    if not ignore_cache:
        if summary_path.exists() and not is_stale:
            if sentinel is not None:
                sentinel["from_cache"] = True
            return pd.read_csv(summary_path)

    result_df = load_result_df(study_dir, progress_fn=progress_fn)
    if result_df is None:
        return None

    summary = summarize_study(result_df)

    summary.to_csv(summary_path)

    if sentinel is not None:
        sentinel["from_cache"] = False
    return summary


def _get_mtimes(dir: Path, pattern="[!_.]*", whitelist=()):
    """Recursevly get all file's modif date"""
    # use glob to get all files
    files = list(dir.rglob(pattern))
    return {str(f.relative_to(dir)): f.stat().st_mtime for f in files if f not in whitelist}


def _is_stale(study_dir: Path, summary_path: Path) -> bool:
    mtimes_path = study_dir / "_last_modification_times.json"
    mtimes = _get_mtimes(study_dir, whitelist=(summary_path,))
    if not mtimes_path.exists() or not summary_path.exists():
        stale = True
    else:
        mtimes_saved = json.loads(mtimes_path.read_text())
        stale = mtimes_saved != mtimes
    mtimes_path.write_text(json.dumps(mtimes))
    return stale


def get_all_task_messages(exp_dir, max_n_exp=None):
    result_list = list(yield_all_exp_results(exp_dir, progress_fn=tqdm))

    if max_n_exp is not None:
        result_list = random.sample(result_list, min(max_n_exp, len(result_list)))

    task_messages = defaultdict(list)
    for exp_result in tqdm(result_list):
        task_name = exp_result.exp_args.env_args.task_name
        for step in exp_result.steps_info:
            try:
                task_messages[task_name].append(step.task_info["message"])
            except (KeyError, TypeError):
                pass

    # count identical task messages:
    for task_name, messages in task_messages.items():
        unique_messages, count = np.unique(messages, return_counts=True)
        # sort them
        print(task_name)
        for msg, count in sorted(zip(unique_messages, count), key=lambda x: x[1], reverse=True):
            print(f"{count}x : {msg}")
        print()<|MERGE_RESOLUTION|>--- conflicted
+++ resolved
@@ -248,11 +248,6 @@
         return mean, std_err
     else:
         return get_sample_std_err(df, metric)
-<<<<<<< HEAD
-
-    return mean, std_err
-=======
->>>>>>> b09ea931
 
 
 def get_sample_std_err(df, metric):
@@ -263,11 +258,7 @@
     mean = np.mean(data)
     std_err = np.std(data, ddof=1) / np.sqrt(len(data))
     if np.isnan(std_err):
-<<<<<<< HEAD
-        std_err = np.zeros_like(std_err)
-=======
         std_err = np.float64(0)
->>>>>>> b09ea931
     return mean, std_err
 
 
