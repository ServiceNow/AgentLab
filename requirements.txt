--- conflicted
+++ resolved
@@ -16,11 +16,7 @@
 ipython
 pyyaml>=6
 pandas
-<<<<<<< HEAD
-gradio>=5
-=======
 gradio>=5.5 # issue with DataFrame scrolling before 5.5
->>>>>>> 7b1ec6e5
 gitpython # for the reproducibility script
 requests
 matplotlib
